--- conflicted
+++ resolved
@@ -5,11 +5,7 @@
 """
 
 import asyncio
-<<<<<<< HEAD
-import inspect
-=======
 import importlib.util
->>>>>>> f63003e2
 import os
 import shutil
 import sys
@@ -20,9 +16,6 @@
 from unittest.mock import Mock, patch
 
 import pytest
-import pytest_asyncio
-
-pytest_plugins = ("pytest_asyncio", "pytest_html")
 
 # Explicitly enable async plugin because autoload is disabled via sitecustomize.
 try:
@@ -35,50 +28,6 @@
 # 添加项目根目录到Python路径
 project_root = Path(__file__).parent.parent
 sys.path.insert(0, str(project_root))
-
-
-# ---------------------------------------------------------------------------
-# Compatibility helpers
-# ---------------------------------------------------------------------------
-
-_original_fixture = pytest.fixture
-
-
-def _auto_async_fixture(*fixture_args, **fixture_kwargs):
-    """
-    Backwards-compatible fixture decorator.
-
-    Several legacy tests still decorate async fixtures with ``@pytest.fixture``.
-    Wrap those coroutines with ``pytest_asyncio.fixture`` automatically while
-    leaving synchronous fixtures untouched.
-    """
-
-    def _decorate(func, args, kwargs):
-        if inspect.iscoroutinefunction(func) or inspect.isasyncgenfunction(func):
-            pytest.fixture = _original_fixture  # Temporarily restore to avoid recursion
-            try:
-                return pytest_asyncio.fixture(*args, **kwargs)(func)
-            finally:
-                pytest.fixture = _auto_async_fixture  # type: ignore[assignment]
-        return _original_fixture(*args, **kwargs)(func)
-
-    # Support bare usage: @pytest.fixture
-    if (
-        fixture_args
-        and callable(fixture_args[0])
-        and len(fixture_args) == 1
-        and not fixture_kwargs
-    ):
-        func = fixture_args[0]
-        return _decorate(func, (), {})
-
-    def decorator(func):
-        return _decorate(func, fixture_args, fixture_kwargs)
-
-    return decorator
-
-
-pytest.fixture = _auto_async_fixture  # type: ignore[assignment]
 
 
 @pytest.fixture(scope="session")
@@ -291,8 +240,6 @@
             item.add_marker(pytest.mark.slow)
 
 
-<<<<<<< HEAD
-=======
 # 测试报告钩子（仅在 pytest-html 可用时注册，避免 GA 缺失插件导致失败）
 if (
     importlib.util.find_spec("pytest_html") is not None
@@ -304,7 +251,6 @@
         report.title = "StoryForge AI 测试报告"
 
 
->>>>>>> f63003e2
 @pytest.hookimpl(trylast=True)
 def pytest_sessionfinish(session, exitstatus):
     """尽最大努力确保测试会话结束时清理所有存活资源，避免挂起。
