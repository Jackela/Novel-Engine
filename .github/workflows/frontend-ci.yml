--- conflicted
+++ resolved
@@ -57,9 +57,6 @@
 
       - name: Build
         if: ${{ hashFiles('frontend/package.json') != '' }}
-<<<<<<< HEAD
-        run: npm run build --if-present
-=======
         run: npm run build --if-present
 
       - name: Install Playwright Browsers
@@ -80,5 +77,4 @@
         with:
           name: experience-report
           path: frontend/reports/experience-report-*.md
-          if-no-files-found: ignore
->>>>>>> f63003e2
+          if-no-files-found: ignore