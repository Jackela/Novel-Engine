--- conflicted
+++ resolved
@@ -4,20 +4,6 @@
 # Usage: bash scripts/validate_ci_locally.sh
 
 set -euo pipefail
-
-# When the repo carries legacy formatting debt, running Black/Isort on the entire tree is noisy.
-# Restrict the default targets to actively maintained modules; override via CI_FORMAT_TARGETS if needed.
-RUN_LINT=${RUN_LINT:-0}
-RUN_MYPY=${RUN_MYPY:-0}
-RUN_TESTS=${RUN_TESTS:-0}
-
-DEFAULT_FORMAT_TARGETS="src/api/main_api_server.py src/api/logging_system.py src/agent_lifecycle_manager.py src/core/types/shared_types.py src/shared_types/__init__.py tests/conftest.py tests/test_security_framework.py tests/test_quality_framework.py"
-FORMAT_TARGETS=${FORMAT_TARGETS:-${CI_FORMAT_TARGETS:-$DEFAULT_FORMAT_TARGETS}}
-LINT_TARGETS=${LINT_TARGETS:-${CI_LINT_TARGETS:-$FORMAT_TARGETS}}
-MYPY_TARGETS=${MYPY_TARGETS:-${CI_MYPY_TARGETS:-$FORMAT_TARGETS}}
-read -r -a FORMAT_PATHS <<<"$FORMAT_TARGETS"
-read -r -a LINT_PATHS <<<"$LINT_TARGETS"
-read -r -a MYPY_PATHS <<<"$MYPY_TARGETS"
 
 echo "🔍 CI/CD Local Validation for Novel-Engine"
 echo "=========================================="
@@ -83,29 +69,16 @@
 
 echo "🧹 Running formatting and lint checks..."
 set +e
-"$VENV_PY" -m black --check "${FORMAT_PATHS[@]}"
+"$VENV_PY" -m black --check src tests ai_testing scripts
 BLACK_EXIT=$?
-"$VENV_PY" -m isort --check-only "${FORMAT_PATHS[@]}"
+"$VENV_PY" -m isort --check-only src tests ai_testing scripts
 ISORT_EXIT=$?
-<<<<<<< HEAD
-FLAKE_EXIT=0
-MYPY_EXIT=0
-if [ "$RUN_LINT" -ne 0 ]; then
-    "$VENV_PY" -m flake8 "${LINT_PATHS[@]}"
-    FLAKE_EXIT=$?
-fi
-if [ "$RUN_MYPY" -ne 0 ]; then
-    "$VENV_PY" -m mypy --ignore-missing-imports "${MYPY_PATHS[@]}"
-    MYPY_EXIT=$?
-fi
-=======
 echo "   flake8 targets: ${FLAKE8_PATHS[*]}"
 "$VENV_PY" -m flake8 "${FLAKE8_PATHS[@]}"
 FLAKE_EXIT=$?
 echo "   mypy targets: ${MYPY_PATHS[*]}"
 "$VENV_PY" -m mypy "${MYPY_PATHS[@]}" --ignore-missing-imports
 MYPY_EXIT=$?
->>>>>>> f63003e2
 set -e
 
 if [ $BLACK_EXIT -ne 0 ] || [ $ISORT_EXIT -ne 0 ] || [ $FLAKE_EXIT -ne 0 ] || [ $MYPY_EXIT -ne 0 ]; then
@@ -116,22 +89,21 @@
 echo -e "${GREEN}✓ Formatting/lint checks passed${NC}"
 echo ""
 
-test_exit_code=0
-if [ "$RUN_TESTS" -ne 0 ]; then
-    echo "🧪 Running tests with coverage (this matches GitHub Actions exactly)..."
-    "$VENV_PY" -m pytest \
-      --cov=src \
-      --cov-config=.coveragerc \
-      --cov-report=xml \
-      --cov-report=html \
-      --cov-report=term-missing \
-      --junitxml=test-results.xml \
-      --maxfail=10 \
-      -v \
-      --tb=short \
-      --durations=10
-    test_exit_code=$?
-fi
+echo "🧪 Running tests with coverage (this matches GitHub Actions exactly)..."
+"$VENV_PY" -m pytest \
+  --cov=src \
+  --cov-config=.coveragerc \
+  --cov-report=xml \
+  --cov-report=html \
+  --cov-report=term-missing \
+  --junitxml=test-results.xml \
+  --maxfail=10 \
+  -v \
+  --tb=short \
+  --durations=10
+
+# Capture exit code
+test_exit_code=$?
 
 echo ""
 echo "=========================================="
