--- conflicted
+++ resolved
@@ -79,7 +79,6 @@
     from src.security.security_headers import (
         SecurityHeaders,
         SecurityHeadersMiddleware,
-        get_development_security_config,
         get_production_security_config,
     )
 
@@ -176,22 +175,14 @@
     config = APIServerConfig()
     app_start_time = datetime.now()
 
-    log_config = getattr(
-        app.state,
-        "log_config",
-        {
-            "log_level": LogLevel.DEBUG if config.debug else LogLevel.INFO,
-            "log_file": "logs/novel_engine_api.log" if not config.debug else None,
-            "output_format": "json" if not config.debug else "text",
-        },
-    )
-
     try:
-        # Initialize structured logging (reuse existing logger if already configured)
-        global_structured_logger = getattr(app.state, "logger", None)
-        if global_structured_logger is None:
-            global_structured_logger = setup_logging(app, **log_config)
-        app.state.logger = global_structured_logger
+        # Initialize structured logging
+        global_structured_logger = setup_logging(
+            app,
+            log_level=LogLevel.DEBUG if config.debug else LogLevel.INFO,
+            log_file="logs/novel_engine_api.log" if not config.debug else None,
+            output_format="json" if not config.debug else "text",
+        )
 
         global_structured_logger.info(
             "Starting Enhanced Novel Engine API Server", category=LogCategory.SYSTEM
@@ -404,7 +395,7 @@
                 await send(start)
                 await send(body)
 
-    # Add ASGI-level header guard (will execute before subsequently added middleware)
+    # Add ASGI-level header guard last so it executes first among middlewares
     app.add_middleware(
         RawHeaderASGIMiddleware,
         headers={
@@ -413,15 +404,6 @@
         },
     )
 
-    # Structured logging configuration (stored for lifespan reuse)
-    log_config = {
-        "log_level": LogLevel.DEBUG if config.debug else LogLevel.INFO,
-        "log_file": "logs/novel_engine_api.log" if not config.debug else None,
-        "output_format": "json" if not config.debug else "text",
-    }
-    app.state.log_config = log_config
-    setup_logging(app, **log_config)
-
     # Exception handlers that ensure minimal security headers on error responses
     @app.exception_handler(HTTPException)
     async def http_exception_handler(request, exc: HTTPException):
@@ -440,18 +422,11 @@
     # Add security middleware stack if available (order matters - first added = last executed)
     if SECURITY_AVAILABLE:
         # Apply Security Headers as the outermost middleware so it can decorate all responses
-<<<<<<< HEAD
-        if config.debug and "get_development_security_config" in globals():
-            security_config = get_development_security_config()
-        else:
-            security_config = get_production_security_config()
-=======
         security_config = (
             get_production_security_config()
             if not config.debug
             else get_development_security_config()
         )
->>>>>>> f63003e2
         security_headers = SecurityHeaders(security_config)
         app.add_middleware(SecurityHeadersMiddleware, security_headers=security_headers)
         logger.info("Security headers middleware enabled (outermost)")
@@ -1062,8 +1037,6 @@
     )
 
 
-app = create_app()
-
 if __name__ == "__main__":
     main()
 
