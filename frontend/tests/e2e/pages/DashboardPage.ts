--- conflicted
+++ resolved
@@ -55,11 +55,9 @@
     this.performanceMetrics = page.locator('[data-testid="performance-metrics"]');
     this.turnPipelineStatus = page.locator('[data-testid="turn-pipeline-status"]').first();
     this.quickActions = page.locator('[data-testid="quick-actions"]');
-    this.characterNetworks = page.locator(
-      '[data-testid="character-networks"], [data-component="character-networks"], section:has-text("Character Networks"), div:has(> h2:has-text("Character Networks"))'
-    );
+    this.characterNetworks = page.locator('[data-testid="character-networks"]');
     this.eventCascadeFlow = page.locator('[data-testid="event-cascade-flow"]');
-    this.narrativeTimeline = page.locator('[data-testid="narrative-timeline"]').first();
+    this.narrativeTimeline = page.locator('[data-testid="narrative-timeline"]');
     this.analyticsPanel = page.locator('[data-testid="analytics-panel"]');
     
     // Controls based on UI spec
@@ -72,31 +70,17 @@
     // Status indicators
     this.connectionStatus = page.locator('[data-testid="connection-status"]');
     this.systemHealth = page.locator('[data-testid="system-health"]');
-<<<<<<< HEAD
-    this.liveIndicator = page.locator('[data-testid="live-indicator"]');
-=======
     this.liveIndicator = page.locator('[data-testid="live-indicator"]').first();
     this.guestModeChip = page.locator('[data-testid="guest-mode-chip"]');
     this.guestModeBanner = page.locator('[data-testid="guest-mode-banner"]');
     this.summaryStrip = page.locator('[data-testid="summary-strip"]');
     this.pipelineStageMarkers = this.turnPipelineStatus.locator('[data-testid="pipeline-stage-marker"]');
->>>>>>> f63003e2
   }
 
   /**
    * Navigate to dashboard and wait for full load
    */
   async navigateToDashboard() {
-<<<<<<< HEAD
-    await this.page.goto('/dashboard');
-    console.log(`📍 Navigated to ${await this.page.url()}`);
-    
-    // If redirected to landing page, trigger demo CTA
-    const demoCta = this.page.locator('[data-testid="cta-demo"], [data-testid="cta-demo-primary"]');
-    if (await demoCta.count()) {
-      console.log('🧪 Landing page detected during navigation; activating demo CTA…');
-      await demoCta.first().click();
-=======
     await this.page.addInitScript(() => {
       try {
         window.sessionStorage.setItem('novel-engine-guest-session', '1');
@@ -142,7 +126,6 @@
 
     if (!navigated) {
       await this.page.goto('/dashboard', { waitUntil: 'load' });
->>>>>>> f63003e2
       await this.page.waitForURL('**/dashboard', { timeout: 15000 });
     }
 
@@ -180,17 +163,9 @@
     const runButton = this.playButton.first();
     
     await expect(runButton).toBeVisible({ timeout: 5000 });
-    
-    const enabled = await runButton.isEnabled().catch(() => false);
-    if (!enabled) {
-      console.log('⏳ Play button disabled; waiting for previous orchestration to settle');
-      const reenabled = await this.waitForQuickActionAvailability(runButton, 7000);
-      if (!reenabled) {
-        console.log('⚠️ Play button never re-enabled; assuming orchestration already active');
-        return;
-      }
-    }
-    
+    await expect(runButton).toBeEnabled({ timeout: 5000 });
+    
+    // Click to start turn orchestration
     await runButton.click();
     
     // Verify turn started by checking pipeline status
@@ -201,28 +176,14 @@
    * Wait for turn orchestration to start
    */
   async waitForTurnStart() {
-<<<<<<< HEAD
-    try {
-      await this.page.waitForSelector(
-        '[data-testid="turn-pipeline-status"] [data-status="processing"]',
-        { timeout: 10000 }
-      );
-    } catch {
-      console.log('⚠️ Turn pipeline never reported processing state');
-    }
-=======
     // Wait for pipeline to show active status
     await this.page.waitForSelector(
       '[data-testid="turn-pipeline-status"] [data-status="processing"], [data-testid="turn-pipeline-status"] [data-status="active"]',
       { timeout: 10000 }
     );
->>>>>>> f63003e2
-    
-    try {
-      await expect(this.liveIndicator).toBeVisible({ timeout: 5000 });
-    } catch {
-      console.log('⚠️ Live indicator not visible after triggering orchestration');
-    }
+    
+    // Verify live indicator shows activity
+    await expect(this.liveIndicator).toBeVisible({ timeout: 5000 });
   }
 
   /**
@@ -248,15 +209,6 @@
       const phaseStart = Date.now();
       
       try {
-<<<<<<< HEAD
-        const phaseItem = this.turnPipelineStatus.getByRole('listitem').filter({
-          hasText: phase,
-        }).first();
-
-        await expect(phaseItem).toBeVisible({ timeout: 10000 });
-        await expect(phaseItem.getByText(/completed/i)).toBeVisible({ timeout: 30000 });
-        
-=======
         const phaseRow = this.turnPipelineStatus
           .locator('[data-phase-name]')
           .filter({ hasText: new RegExp(phase, 'i') })
@@ -278,7 +230,6 @@
           completed = (await phaseRow.getAttribute('data-status')) === 'completed';
         }
 
->>>>>>> f63003e2
         const duration = Date.now() - phaseStart;
         results.push({ phase, completed, duration });
         
@@ -319,18 +270,6 @@
   private async checkWorldStateUpdates() {
     const component = this.worldStateMap;
     
-<<<<<<< HEAD
-    // Look for activity indicators, updated positions, new markers
-    const activityIndicators = await component.locator('[class*="activity"], [data-activity]').count();
-    const locationMarkers = await component.locator('[data-role="world-map-location"], [data-testid="world-map-location"]').count();
-    const characterMarkers = await component.locator('[data-testid*="character"], [data-character-id], .character-marker, .MuiAvatar-root').count();
-    
-    const updates = {
-      hasActivityIndicators: activityIndicators > 0,
-      hasCharacterMarkers: characterMarkers > 0 || locationMarkers > 0,
-      hasNewMovement: locationMarkers > 2 || activityIndicators > 1,
-      timestampUpdated: await this.checkTimestampUpdate(component)
-=======
     const markerCount = await component.locator('[data-location]').count();
     const avatarCount = await component.locator('.MuiAvatar-root').count();
     const updates = {
@@ -338,10 +277,7 @@
       hasCharacterMarkers: avatarCount > 0,
       hasNewMovement: markerCount > 1,
       timestampUpdated: await component.locator('text=/Last updated/i').count() > 0
->>>>>>> f63003e2
-    };
-    
-    console.log('🌐 World map update snapshot:', updates);
+    };
     
     return updates;
   }
@@ -351,34 +287,15 @@
    */
   private async checkActivityUpdates() {
     const component = this.realTimeActivity;
-    let liveIndicatorVisible = false;
-    try {
-      liveIndicatorVisible = await this.liveIndicator.isVisible();
-    } catch {
-      liveIndicatorVisible = false;
-    }
-    
-<<<<<<< HEAD
-    const eventLocator = component.locator('[data-testid="activity-event"], [data-activity-id], li.MuiListItem-root');
-    const characterLocator = component.locator('[data-testid*="character-activity"], [data-character-activity="true"], .MuiChip-root');
-    const eventCount = await eventLocator.count();
-
-    const updates = {
-      hasNewEvents: eventCount > 0,
-      hasLiveIndicator: liveIndicatorVisible,
-      eventCount,
-      hasCharacterActivity: (await characterLocator.count()) > 0
-=======
+    
     const eventCount = await component.locator('li').count();
     const updates = {
       hasNewEvents: eventCount > 0,
       hasLiveIndicator: await this.connectionStatus.isVisible(),
       eventCount,
       hasCharacterActivity: await component.locator('[data-testid*="character-activity"]').count() > 0
->>>>>>> f63003e2
-    };
-    
-    console.log('📡 Real-time activity snapshot:', updates);
+    };
+    
     return updates;
   }
 
@@ -389,28 +306,12 @@
     const component = this.performanceMetrics;
     
     const updates = {
-<<<<<<< HEAD
-      hasHealthStatus: (await component.locator('[data-testid="health-status"], [data-role="system-health"]').count()) > 0 
-        || (await component.getByText(/system health/i).count()) > 0,
-      hasMetricValues: await component.locator('[data-testid*="metric-value"]').count() > 0,
-      hasProgressBars: await component.locator('progress, [role="progressbar"]').count() > 0,
-      systemOnline: await this.checkSystemStatus(component)
-=======
       hasHealthStatus: await component.locator('[data-testid="performance-health-status"]').first().isVisible(),
       hasMetricValues: await component.locator('[data-testid="performance-metric-value"]').count() > 0,
       hasProgressBars: await component.locator('[data-testid="performance-metric-progress"], progress, [role="progressbar"]').count() > 0,
       systemOnline: await this.checkSystemStatus(component, '[data-testid="performance-health-status"]')
->>>>>>> f63003e2
-    };
-    
-    if (!updates.hasHealthStatus) {
-      updates.hasHealthStatus = await component.isVisible();
-    }
-    if (!updates.systemOnline && updates.hasMetricValues) {
-      updates.systemOnline = true;
-    }
-    
-    console.log('📈 Performance metrics snapshot:', updates);
+    };
+    
     return updates;
   }
 
@@ -418,27 +319,6 @@
    * Check for Character Networks updates
    */
   private async checkCharacterUpdates() {
-<<<<<<< HEAD
-    let component = this.characterNetworks;
-    if ((await component.count()) === 0) {
-      const fallback = this.page.locator('section:has-text("Character Networks"), div:has-text("Character Networks")').first();
-      if (await fallback.count()) {
-        component = fallback;
-      }
-    }
-    if ((await component.count()) > 1) {
-      component = component.first();
-    }
-    
-    const nodeLocator = component.locator('[data-testid*="character-node"], [data-character-id], .MuiListItem-root');
-    const connectionLocator = component.locator('[data-testid*="connection"], [data-character-status], .MuiChip-root');
-    const activityLocator = component.locator('[class*="activity"], [data-activity], [data-character-status]');
-    
-    const updates = {
-      hasCharacterNodes: (await nodeLocator.count()) > 0,
-      hasConnections: (await connectionLocator.count()) > 0,
-      hasActivityMarkers: (await activityLocator.count()) > 0,
-=======
     const component = this.characterNetworks;
     await component.waitFor({ state: 'visible', timeout: 10000 }).catch(() => {});
 
@@ -453,24 +333,9 @@
       hasCharacterNodes: nodeCount > 0,
       hasConnections: connectionCount > 0,
       hasActivityMarkers: nodeCount > 2,
->>>>>>> f63003e2
       networkVisible: await component.isVisible()
     };
-
-    if (!updates.hasCharacterNodes && updates.networkVisible) {
-      updates.hasCharacterNodes = true;
-    }
-    if (!updates.hasConnections && (await component.locator('.MuiChip-root, [data-character-status]').count()) > 0) {
-      updates.hasConnections = true;
-    }
-    if (!updates.hasConnections && updates.hasCharacterNodes) {
-      updates.hasConnections = true;
-    }
-    if (!updates.hasActivityMarkers && (updates.hasCharacterNodes || updates.hasConnections)) {
-      updates.hasActivityMarkers = true;
-    }
-    
-    console.log('🕸️ Character network snapshot:', updates);
+    
     return updates;
   }
 
@@ -478,46 +343,14 @@
    * Check for Narrative Timeline updates
    */
   private async checkTimelineUpdates() {
-    let component = this.narrativeTimeline;
-    if ((await component.count()) === 0) {
-      const fallback = this.page
-        .locator('[data-role="stream-feed"] section, [data-role="stream-feed"] div')
-        .filter({ hasText: /Narrative Arc Timeline/i })
-        .first();
-      if (await fallback.count()) {
-        component = fallback;
-      }
-    }
-    component = component.first();
-    
-    const progressLocator = component.locator('[data-testid*="progress"], [class*="marker"], progress, .MuiLinearProgress-root');
-    let hasProgressMarkers = (await progressLocator.count()) > 0;
-    let hasCurrentTurn = false;
-    try {
-      hasCurrentTurn = await component.locator('[data-testid="current-turn"]').isVisible();
-    } catch {
-      hasCurrentTurn = false;
-    }
-    if (!hasCurrentTurn) {
-      hasCurrentTurn = (await component.getByText(/Turn\s+\d+/i).count()) > 0;
-    }
-
-    const updates = {
-      hasProgressMarkers,
-      hasCurrentTurn,
+    const component = this.narrativeTimeline;
+    
+    const updates = {
+      hasProgressMarkers: await component.locator('[data-testid*="progress"], [class*="marker"]').count() > 0,
+      hasCurrentTurn: await component.locator('[data-testid="current-turn"]').isVisible(),
       hasArcProgress: await component.locator('[data-testid*="arc-progress"]').count() > 0,
       timelineVisible: await component.isVisible()
     };
-
-    if (!updates.hasProgressMarkers && updates.timelineVisible) {
-      updates.hasProgressMarkers = true;
-    }
-    if (!updates.hasArcProgress && updates.hasProgressMarkers) {
-      updates.hasArcProgress = true;
-    }
-    if (!updates.hasCurrentTurn && updates.timelineVisible) {
-      updates.hasCurrentTurn = true;
-    }
     
     return updates;
   }
@@ -526,27 +359,16 @@
    * Helper method to check timestamp updates
    */
   private async checkTimestampUpdate(component: Locator) {
-    const timestampElements = component.locator('[data-testid*="timestamp"], [data-testid="world-map-last-updated"], [class*="timestamp"], time');
-    if (await timestampElements.count() > 0) {
-      return true;
-    }
-    return (await component.getByText(/Last updated/i).count()) > 0;
+    const timestampElements = component.locator('[data-testid*="timestamp"], [class*="timestamp"], time');
+    return await timestampElements.count() > 0;
   }
 
   /**
    * Helper method to check system status
    */
-<<<<<<< HEAD
-  private async checkSystemStatus(component: Locator) {
-    const statusElements = component.locator('[data-testid="system-status"], [data-role="system-health"], [class*="status"]');
-    if (await statusElements.count() === 0) {
-      return (await component.getByText(/system (healthy|warning|online)/i).count()) > 0;
-    }
-=======
   private async checkSystemStatus(component: Locator, selector = '[data-testid="system-status"], [class*="status"]') {
     const statusElements = component.locator(selector);
     if (await statusElements.count() === 0) return false;
->>>>>>> f63003e2
     
     const statusText = await statusElements.first().textContent();
     if (!statusText) return false;
@@ -555,64 +377,34 @@
   }
 
   /**
-   * Helper to wait for quick action button availability.
-   */
-  private async waitForQuickActionAvailability(button: Locator, timeout = 5000) {
-    try {
-      await expect(button).toBeEnabled({ timeout });
-      return true;
-    } catch {
-      return false;
-    }
-  }
-
-  /**
    * Validate component layout matches UI specification
    */
   async validateComponentLayout() {
     console.log('📐 Validating component layout...');
     
     const layout = {
-      worldStateMap: await this.isComponentVisible(this.worldStateMap),
-      realTimeActivity: await this.isComponentVisible(this.realTimeActivity),
-      performanceMetrics: await this.isComponentVisible(this.performanceMetrics),
-      turnPipeline: await this.isComponentVisible(this.turnPipelineStatus),
-      quickActions: await this.validateControlCluster()
+      worldStateMap: await this.validateGridPosition(this.worldStateMap, { columns: '1 / 7' }),
+      realTimeActivity: await this.validateGridPosition(this.realTimeActivity, { columns: '8 / 11' }),
+      performanceMetrics: await this.validateGridPosition(this.performanceMetrics, { columns: '12 / 13' }),
+      turnPipeline: await this.validateGridPosition(this.turnPipelineStatus, { columns: '8 / 11' }),
+      quickActions: await this.validateGridPosition(this.quickActions, { columns: '12 / 13' })
     };
     
     return layout;
   }
 
   /**
-   * Helper to validate control cluster presence + visibility
-   */
-  private async validateControlCluster() {
-    const controlCluster = this.page.locator('[data-role="control-cluster"]');
-    const clusterExists = (await controlCluster.count()) > 0;
-
-    const clusterVisible = clusterExists ? await controlCluster.first().isVisible() : true;
-    const quickActionsVisible = await this.isComponentVisible(this.quickActions);
-    const summaryStripLocator = this.page.locator('[data-testid="summary-strip"]');
-    let summaryStripVisible = true;
-    if ((await summaryStripLocator.count()) > 0) {
-      summaryStripVisible = await this.isComponentVisible(summaryStripLocator);
-    }
-
-    return clusterVisible && quickActionsVisible && summaryStripVisible;
-  }
-
-  /**
-   * Helper to validate component visibility
-   */
-  private async isComponentVisible(component: Locator) {
-    if ((await component.count()) === 0) {
-      return false;
-    }
-    try {
-      return await component.first().isVisible();
-    } catch {
-      return false;
-    }
+   * Helper to validate grid positioning
+   */
+  private async validateGridPosition(component: Locator, expected: { columns: string }) {
+    const element = await component.first().elementHandle();
+    if (!element) return false;
+    
+    const gridColumn = await element.evaluate(el => 
+      window.getComputedStyle(el).getPropertyValue('grid-column')
+    );
+    
+    return gridColumn.includes(expected.columns.replace(' / ', ' / '));
   }
 
   /**
