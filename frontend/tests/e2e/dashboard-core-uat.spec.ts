--- conflicted
+++ resolved
@@ -26,7 +26,6 @@
   });
 
   test('Core User Story: Turn Orchestration Flow', async ({ page }) => {
-    test.setTimeout(120000);
     console.log('🎯 Starting Core User Story UAT: Turn Orchestration Flow');
 
     // ===== PHASE 1: Application State Validation =====
@@ -68,15 +67,11 @@
       
       // Verify turn orchestration has started
       await expect(dashboardPage.liveIndicator).toBeVisible();
-<<<<<<< HEAD
-      await expect(dashboardPage.turnPipelineStatus.locator('[data-status="processing"]').first()).toBeVisible();
-=======
       await expect(
         dashboardPage.turnPipelineStatus
           .locator('[data-status="processing"], [data-status="active"]')
           .first()
       ).toBeVisible();
->>>>>>> f63003e2
       
       console.log('✅ Phase 2: Turn orchestration triggered successfully');
     });
@@ -222,34 +217,6 @@
         { url: '/api/world/state', method: 'GET', mockResponse: { state: 'ok' } },
         { url: '/api/narratives/arcs', method: 'GET', mockResponse: { arcs: [] } }
       ];
-<<<<<<< HEAD
-      
-      if (networkRequests.length === 0) {
-        console.warn('⚠️ No /api/ requests captured; mock data mode assumed.');
-      } else {
-        for (const endpoint of expectedEndpoints) {
-          const matchingRequests = networkRequests.filter(req => 
-            req.url.includes(endpoint));
-          if (matchingRequests.length === 0) {
-            console.warn(`⚠️ No requests captured for ${endpoint}; treating as mock.`);
-            continue;
-          }
-          expect(matchingRequests.length).toBeGreaterThan(0);
-        }
-        
-        // Validate successful API responses (status 200-299)
-        const successfulResponses = networkResponses.filter(res => 
-          res.status >= 200 && res.status < 300);
-        if (successfulResponses.length === 0) {
-          console.warn('⚠️ No successful API responses observed; likely mock responses.');
-        } else {
-          expect(successfulResponses.length).toBeGreaterThan(0);
-        }
-        
-        console.log(`🔌 API Validation: ${networkRequests.length} requests, ${successfulResponses.length} successful responses (mock-compatible)`);
-      }
-      console.log('✅ Phase 6: API contract compliance validated (mock-compatible)');
-=======
 
       // Stub endpoints if backend is not emitting traffic
       const routeHandlers: Array<{ pattern: string; handler: Parameters<typeof page.route>[1] }> = [];
@@ -302,7 +269,6 @@
         routeHandlers.map(({ pattern, handler }) => page.unroute(pattern, handler))
       );
       console.log('✅ Phase 6: API contract compliance validated');
->>>>>>> f63003e2
     });
 
     // ===== FINAL VALIDATION: Complete User Story =====
@@ -313,27 +279,10 @@
       await dashboardPage.takeFullScreenshot('final-user-story-state');
       
       // Validate the complete user journey
-      let turnTriggered = false;
-      try {
-        turnTriggered = await dashboardPage.liveIndicator.isVisible();
-      } catch {
-        turnTriggered = false;
-      }
-      if (!turnTriggered) {
-        const connectionText = await page.locator('[data-testid="connection-status"]').first().innerText().catch(() => '');
-        if (connectionText?.toLowerCase().includes('live')) {
-          turnTriggered = true;
-        }
-      }
-
-      const pipelineCompleted = await dashboardPage.turnPipelineStatus.locator('[data-status="completed"]').count();
-
-      const finalActivitySnapshot = await dashboardPage.observeComponentUpdates();
-
       const finalChecks = {
         applicationLoaded: await dashboardPage.dashboardLayout.isVisible(),
-        turnOrchestrationTriggered: turnTriggered || pipelineCompleted > 0,
-        componentsUpdated: finalActivitySnapshot.realTimeActivity.hasNewEvents || finalActivitySnapshot.worldStateMap.hasNewMovement,
+        turnOrchestrationTriggered: await dashboardPage.liveIndicator.isVisible(),
+        componentsUpdated: await dashboardPage.realTimeActivity.locator('[data-testid="activity-event"]').count() > 0,
         layoutIntact: await dashboardPage.bentoGrid.isVisible(),
         systemHealthy: await dashboardPage.systemHealth.isVisible()
       };
