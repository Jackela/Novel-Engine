--- conflicted
+++ resolved
@@ -148,21 +148,6 @@
   const baseUrl = process.env.PLAYWRIGHT_BASE_URL || 'http://localhost:3000';
   
   try {
-<<<<<<< HEAD
-    // Navigate to dashboard
-    const baseUrl = process.env.PLAYWRIGHT_BASE_URL || 'http://localhost:3000';
-    await page.goto(baseUrl);
-    
-    // If we're on the landing page, trigger demo CTA to reach the dashboard
-    const demoCta = page.locator('[data-testid="cta-demo"], [data-testid="cta-demo-primary"]');
-    if (await demoCta.count()) {
-      console.log('🧪 Landing page detected; triggering demo mode CTA…');
-      await demoCta.first().click();
-      await page.waitForURL('**/dashboard', { timeout: 15000 });
-    }
-    
-    // Wait for main dashboard components to load
-=======
     await page.goto(baseUrl, { waitUntil: 'domcontentloaded' });
 
     const demoCta = page.locator('[data-testid="cta-demo"]');
@@ -183,7 +168,6 @@
     if (!page.url().includes('/dashboard')) {
       await page.waitForURL('**/dashboard', { timeout: 20000, waitUntil: 'domcontentloaded' });
     }
->>>>>>> f63003e2
     await page.waitForSelector('[data-testid="dashboard-layout"]', { timeout: 30000, state: 'attached' });
     await page.waitForSelector('[data-testid="world-state-map"]', { timeout: 10000, state: 'attached' });
     await page.waitForSelector('[data-testid="real-time-activity"]', { timeout: 10000, state: 'attached' });
