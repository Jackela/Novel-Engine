/**
 * RouteErrorBoundary Component
 * 
 * Route-specific error boundary wrapper with navigation support
 * 
 * Features:
 * - Wraps individual route components for isolated error handling
 * - Provides navigation options (Go Back, Return to Home)
 * - Logs route information when errors occur
 * - Supports react-router integration
 * 
 * Constitution Compliance:
 * - Article II (Hexagonal): Adapter for route-level error handling
 * - Article VII (Observability): Enhanced logging with route context
 * - Article V (SOLID): Single Responsibility - route-specific error boundaries
 */

import React from 'react';
import { useNavigate, useLocation } from 'react-router-dom';
import { ErrorBoundary } from './ErrorBoundary';
import { logger } from '../../services/logging/LoggerFactory';
import type { ErrorBoundaryProps } from '../../types/errors';

interface RouteErrorBoundaryProps extends Omit<ErrorBoundaryProps, 'componentName' | 'fallback'> {
  routeName?: string;
  children: React.ReactNode;
}

/**
 * RouteErrorBoundary wrapper component
 * 
 * Wraps ErrorBoundary with route-specific navigation capabilities
 */
export const RouteErrorBoundary: React.FC<RouteErrorBoundaryProps> = ({ 
  routeName,
  children,
  onError,
  ...props 
}) => {
  const navigate = useNavigate();
  const location = useLocation();

  // Enhanced error handler with route context
  const handleError = (errorDetails: { error: Error; errorInfo: { componentStack: string } }) => {
    // Log route-specific error context
    logger.error(
      'Route Error Boundary caught an error',
      errorDetails.error,
      {
        component: routeName || 'RouteErrorBoundary',
        action: 'routeError',
        route: location.pathname,
        routeName: routeName,
        errorInfo: {
          componentStack: errorDetails.errorInfo.componentStack,
        },
      }
    );

    // Call parent onError if provided
    if (onError) {
      onError(errorDetails);
    }
  };

  // Custom fallback UI with navigation options
  const fallback = (error: Error, reset: () => void) => {
    return (
      <div
        role="alert"
        style={{
          padding: '2rem',
          margin: '2rem',
          border: '2px solid var(--color-error)',
          borderRadius: '8px',
<<<<<<< HEAD
          backgroundColor: 'var(--color-bg-secondary)',
          fontFamily: 'var(--font-primary)',
=======
          backgroundColor: 'rgba(239, 68, 68, 0.08)',
          fontFamily: 'system-ui, -apple-system, sans-serif',
>>>>>>> f63003e2
        }}
      >
        <h2 style={{ color: 'var(--color-error)', marginTop: 0 }}>
          Something went wrong on this page
        </h2>
<<<<<<< HEAD
        <p style={{ color: 'var(--color-text-secondary)', marginBottom: '1.5rem' }}>
          We're sorry, but an error occurred while loading this page. You can:
        </p>
        <ul style={{ color: 'var(--color-text-secondary)', marginBottom: '1.5rem' }}>
=======
        <p style={{ color: 'var(--color-text-tertiary)', marginBottom: '1.5rem' }}>
          We're sorry, but an error occurred while loading this page. You can:
        </p>
        <ul style={{ color: 'var(--color-text-tertiary)', marginBottom: '1.5rem' }}>
>>>>>>> f63003e2
          <li>Try going back to the previous page</li>
          <li>Return to the home page</li>
          <li>Refresh the page</li>
        </ul>
        <div style={{ display: 'flex', gap: '1rem', flexWrap: 'wrap' }}>
          <button
            onClick={() => navigate(-1)}
            style={{
              padding: '0.5rem 1rem',
<<<<<<< HEAD
              backgroundColor: 'var(--color-primary)',
              color: 'var(--color-text-inverse)',
=======
              backgroundColor: 'var(--color-info)',
              color: 'white',
>>>>>>> f63003e2
              border: 'none',
              borderRadius: '4px',
              cursor: 'pointer',
              fontSize: '1rem',
            }}
          >
            Go Back
          </button>
          <button
            onClick={() => navigate('/')}
            style={{
              padding: '0.5rem 1rem',
<<<<<<< HEAD
              backgroundColor: 'var(--color-primary)',
              color: 'var(--color-text-inverse)',
=======
              backgroundColor: 'var(--color-info)',
              color: 'white',
>>>>>>> f63003e2
              border: 'none',
              borderRadius: '4px',
              cursor: 'pointer',
              fontSize: '1rem',
            }}
          >
            Return to Home
          </button>
          <button
            onClick={reset}
            style={{
              padding: '0.5rem 1rem',
<<<<<<< HEAD
              backgroundColor: 'var(--color-border-secondary)',
              color: 'var(--color-text-inverse)',
=======
              backgroundColor: 'var(--color-text-tertiary)',
              color: 'white',
>>>>>>> f63003e2
              border: 'none',
              borderRadius: '4px',
              cursor: 'pointer',
              fontSize: '1rem',
            }}
          >
            Try Again
          </button>
          <button
            onClick={() => window.location.reload()}
            style={{
              padding: '0.5rem 1rem',
<<<<<<< HEAD
              backgroundColor: 'var(--color-border-secondary)',
              color: 'var(--color-text-inverse)',
=======
              backgroundColor: 'var(--color-text-tertiary)',
              color: 'white',
>>>>>>> f63003e2
              border: 'none',
              borderRadius: '4px',
              cursor: 'pointer',
              fontSize: '1rem',
            }}
          >
            Refresh Page
          </button>
        </div>

        {/* Technical details - only show in development */}
        {process.env.NODE_ENV === 'development' && (
<<<<<<< HEAD
          <details style={{ marginTop: '2rem', color: 'var(--color-text-primary)' }}>
=======
          <details style={{ marginTop: '2rem', color: 'var(--color-text-secondary)' }}>
>>>>>>> f63003e2
            <summary style={{ cursor: 'pointer', fontWeight: 'bold' }}>
              Technical Details (Development Only)
            </summary>
            <pre
              style={{
                marginTop: '1rem',
                padding: '1rem',
<<<<<<< HEAD
                backgroundColor: 'var(--color-bg-tertiary)',
=======
                backgroundColor: 'var(--color-bg-secondary)',
>>>>>>> f63003e2
                borderRadius: '4px',
                overflow: 'auto',
                fontSize: '0.875rem',
              }}
            >
              <strong>Route:</strong> {location.pathname}
              {'\n'}
              <strong>Route Name:</strong> {routeName || 'Unknown'}
              {'\n\n'}
              <strong>Error:</strong> {error.message}
              {'\n\n'}
              <strong>Stack:</strong>
              {'\n'}
              {error.stack}
            </pre>
          </details>
        )}
      </div>
    );
  };

  return (
    <ErrorBoundary
      componentName={routeName || `Route: ${location.pathname}`}
      fallback={fallback}
      onError={handleError}
      {...props}
    >
      {children}
    </ErrorBoundary>
  );
};

export default RouteErrorBoundary;<|MERGE_RESOLUTION|>--- conflicted
+++ resolved
@@ -73,29 +73,17 @@
           margin: '2rem',
           border: '2px solid var(--color-error)',
           borderRadius: '8px',
-<<<<<<< HEAD
-          backgroundColor: 'var(--color-bg-secondary)',
-          fontFamily: 'var(--font-primary)',
-=======
           backgroundColor: 'rgba(239, 68, 68, 0.08)',
           fontFamily: 'system-ui, -apple-system, sans-serif',
->>>>>>> f63003e2
         }}
       >
         <h2 style={{ color: 'var(--color-error)', marginTop: 0 }}>
           Something went wrong on this page
         </h2>
-<<<<<<< HEAD
-        <p style={{ color: 'var(--color-text-secondary)', marginBottom: '1.5rem' }}>
-          We're sorry, but an error occurred while loading this page. You can:
-        </p>
-        <ul style={{ color: 'var(--color-text-secondary)', marginBottom: '1.5rem' }}>
-=======
         <p style={{ color: 'var(--color-text-tertiary)', marginBottom: '1.5rem' }}>
           We're sorry, but an error occurred while loading this page. You can:
         </p>
         <ul style={{ color: 'var(--color-text-tertiary)', marginBottom: '1.5rem' }}>
->>>>>>> f63003e2
           <li>Try going back to the previous page</li>
           <li>Return to the home page</li>
           <li>Refresh the page</li>
@@ -105,13 +93,8 @@
             onClick={() => navigate(-1)}
             style={{
               padding: '0.5rem 1rem',
-<<<<<<< HEAD
-              backgroundColor: 'var(--color-primary)',
-              color: 'var(--color-text-inverse)',
-=======
               backgroundColor: 'var(--color-info)',
               color: 'white',
->>>>>>> f63003e2
               border: 'none',
               borderRadius: '4px',
               cursor: 'pointer',
@@ -124,13 +107,8 @@
             onClick={() => navigate('/')}
             style={{
               padding: '0.5rem 1rem',
-<<<<<<< HEAD
-              backgroundColor: 'var(--color-primary)',
-              color: 'var(--color-text-inverse)',
-=======
               backgroundColor: 'var(--color-info)',
               color: 'white',
->>>>>>> f63003e2
               border: 'none',
               borderRadius: '4px',
               cursor: 'pointer',
@@ -143,13 +121,8 @@
             onClick={reset}
             style={{
               padding: '0.5rem 1rem',
-<<<<<<< HEAD
-              backgroundColor: 'var(--color-border-secondary)',
-              color: 'var(--color-text-inverse)',
-=======
               backgroundColor: 'var(--color-text-tertiary)',
               color: 'white',
->>>>>>> f63003e2
               border: 'none',
               borderRadius: '4px',
               cursor: 'pointer',
@@ -162,13 +135,8 @@
             onClick={() => window.location.reload()}
             style={{
               padding: '0.5rem 1rem',
-<<<<<<< HEAD
-              backgroundColor: 'var(--color-border-secondary)',
-              color: 'var(--color-text-inverse)',
-=======
               backgroundColor: 'var(--color-text-tertiary)',
               color: 'white',
->>>>>>> f63003e2
               border: 'none',
               borderRadius: '4px',
               cursor: 'pointer',
@@ -181,11 +149,7 @@
 
         {/* Technical details - only show in development */}
         {process.env.NODE_ENV === 'development' && (
-<<<<<<< HEAD
-          <details style={{ marginTop: '2rem', color: 'var(--color-text-primary)' }}>
-=======
           <details style={{ marginTop: '2rem', color: 'var(--color-text-secondary)' }}>
->>>>>>> f63003e2
             <summary style={{ cursor: 'pointer', fontWeight: 'bold' }}>
               Technical Details (Development Only)
             </summary>
@@ -193,11 +157,7 @@
               style={{
                 marginTop: '1rem',
                 padding: '1rem',
-<<<<<<< HEAD
-                backgroundColor: 'var(--color-bg-tertiary)',
-=======
                 backgroundColor: 'var(--color-bg-secondary)',
->>>>>>> f63003e2
                 borderRadius: '4px',
                 overflow: 'auto',
                 fontSize: '0.875rem',
