--- conflicted
+++ resolved
@@ -25,7 +25,6 @@
   Groups as CharacterIcon,
 } from '@mui/icons-material';
 import GridTile from '../layout/GridTile';
-import type { RunStateSummary } from './types';
 
 const PipelineContainer = styled(Box)(({ theme }) => ({
   height: '100%',
@@ -111,32 +110,21 @@
   totalTurns: number;
   queueLength: number;
   averageProcessingTime: number;
-  activeStepIndex: number;
   steps: TurnStep[];
 }
 
 interface TurnPipelineStatusProps {
   loading?: boolean;
   error?: boolean;
-<<<<<<< HEAD
-  runState?: RunStateSummary;
-  onPhaseChange?: (phase: string) => void;
-=======
   status?: 'idle' | 'running' | 'paused' | 'stopped';
   isLive?: boolean;
->>>>>>> f63003e2
 }
 
 const TurnPipelineStatus: React.FC<TurnPipelineStatusProps> = ({ 
   loading, 
   error,
-<<<<<<< HEAD
-  runState,
-  onPhaseChange,
-=======
   status = 'idle',
   isLive = false,
->>>>>>> f63003e2
 }) => {
   const theme = useTheme();
   const isMobile = useMediaQuery(theme.breakpoints.down('md'));
@@ -147,44 +135,28 @@
     totalTurns: 150,
     queueLength: 3,
     averageProcessingTime: 2.3,
-    activeStepIndex: 0,
     steps: [
       {
         id: 'world-update',
         name: 'World Update',
-<<<<<<< HEAD
-        status: 'processing',
-        progress: 45,
-=======
         status: 'completed',
         progress: 100,
         duration: 0.5,
->>>>>>> f63003e2
         character: 'Aria Shadowbane',
       },
       {
         id: 'subjective-brief',
         name: 'Subjective Brief',
-<<<<<<< HEAD
-        status: 'queued',
-        progress: 0,
-=======
         status: 'completed',
         progress: 100,
         duration: 1.2,
->>>>>>> f63003e2
       },
       {
         id: 'interaction-orchestration',
         name: 'Interaction Orchestration',
-<<<<<<< HEAD
-        status: 'queued',
-        progress: 0,
-=======
         status: 'processing',
         progress: 73,
         character: 'Merchant Aldric',
->>>>>>> f63003e2
       },
       {
         id: 'event-integration',
@@ -201,11 +173,7 @@
     ],
   });
 
-<<<<<<< HEAD
-  // Simulate pipeline progression with deterministic step advancement
-=======
   // Ensure pipeline visibly restarts whenever orchestration resumes.
->>>>>>> f63003e2
   useEffect(() => {
     if (status === 'running' && previousStatus.current !== 'running') {
       setPipelineData(prev => ({
@@ -230,33 +198,6 @@
     const PROCESS_INTERVAL = 1200;
     const interval = setInterval(() => {
       setPipelineData(prev => {
-<<<<<<< HEAD
-        const newData = { ...prev };
-        const totalSteps = prev.steps.length;
-        let steps = prev.steps.map(step => ({ ...step }));
-
-        let activeIndex = Math.min(newData.activeStepIndex, totalSteps - 1);
-        if (newData.activeStepIndex >= totalSteps) {
-          activeIndex = totalSteps - 1;
-        }
-
-        const activeStep = newData.activeStepIndex >= totalSteps ? null : steps[activeIndex];
-
-        if (activeStep) {
-          if (activeStep.status === 'processing') {
-            const increment = 40 + Math.random() * 35;
-            const updatedProgress = Math.min(100, activeStep.progress + increment);
-            steps[activeIndex] = { ...activeStep, progress: updatedProgress };
-            if (updatedProgress >= 100) {
-              steps[activeIndex] = {
-                ...steps[activeIndex],
-                status: 'completed',
-                progress: 100,
-                duration: Math.random() * 2 + 0.8,
-              };
-              newData.activeStepIndex = activeIndex + 1;
-              activeIndex = newData.activeStepIndex;
-=======
         const next = { ...prev };
 
         const ensureProcessingStep = () => {
@@ -284,56 +225,12 @@
                 progress: 100,
                 duration: (step.duration ?? 0) + increment / 60,
               };
->>>>>>> f63003e2
             }
-          } else if (activeStep.status === 'queued') {
-            steps[activeIndex] = {
-              ...activeStep,
-              status: 'processing',
-              progress: 35 + Math.random() * 25,
-            };
+            return { ...step, progress: newProgress };
           }
-        }
-
-        if (newData.activeStepIndex < totalSteps) {
-          const candidateIndex = Math.max(newData.activeStepIndex, 0);
-          const candidate = steps[candidateIndex];
-          if (candidate && candidate.status === 'queued') {
-            steps[candidateIndex] = {
-              ...candidate,
-              status: 'processing',
-              progress: 30 + Math.random() * 30,
-            };
-          }
-        }
-
-<<<<<<< HEAD
-        const completedCount = steps.filter(step => step.status === 'completed').length;
-        const allCompleted = completedCount === totalSteps;
-
-        if (!allCompleted && !steps.some(step => step.status === 'processing')) {
-          const nextIndex = steps.findIndex(step => step.status === 'queued');
-          if (nextIndex !== -1) {
-            steps[nextIndex] = {
-              ...steps[nextIndex],
-              status: 'processing',
-              progress: 35 + Math.random() * 30,
-            };
-            newData.activeStepIndex = nextIndex;
-          }
-        }
-
-        if (allCompleted) {
-          newData.currentTurn += 1;
-          newData.queueLength = Math.max(0, newData.queueLength - 1 + Math.floor(Math.random() * 2));
-
-          const characters = ['Aria Shadowbane', 'Merchant Aldric', 'Elder Thorne', 'Captain Vex'];
-          steps = steps.map((step, index) => ({
-            ...step,
-            status: index === 0 ? 'processing' : 'queued',
-            progress: index === 0 ? 30 + Math.random() * 20 : 0,
-            character: step.id === 'input' || step.id === 'ai_generation'
-=======
+          return step;
+        });
+
         ensureProcessingStep();
 
         const completedCount = next.steps.filter(step => step.status === 'completed').length;
@@ -346,35 +243,18 @@
             status: index === 0 ? 'processing' : 'queued',
             progress: index === 0 ? 25 + Math.random() * 20 : 0,
             character: step.id === 'world-update' || step.id === 'interaction-orchestration'
->>>>>>> f63003e2
               ? characters[Math.floor(Math.random() * characters.length)]
               : undefined,
             duration: undefined,
           }));
-          newData.activeStepIndex = 0;
         }
 
-<<<<<<< HEAD
-        newData.steps = steps;
-        return newData;
-      });
-    }, 1000);
-=======
         return next;
       });
     }, PROCESS_INTERVAL);
->>>>>>> f63003e2
 
     return () => clearInterval(interval);
   }, [status]);
-
-  useEffect(() => {
-    if (!onPhaseChange) return;
-    const activeStep = pipelineData.steps[pipelineData.activeStepIndex];
-    if (activeStep) {
-      onPhaseChange(activeStep.name);
-    }
-  }, [pipelineData.steps, pipelineData.activeStepIndex, onPhaseChange]);
 
   const getStepIcon = (step: TurnStep) => {
     const iconProps = { fontSize: 'small' as const };
@@ -454,36 +334,6 @@
             )}
           </Stack>
           <Stack direction="row" spacing={0.5}>
-            {runState && (
-              <Chip
-                data-testid="pipeline-run-state"
-                size="small"
-                label={runState.status.toUpperCase()}
-                sx={{
-                  textTransform: 'uppercase',
-                  backgroundColor: (theme) =>
-                    runState.status === 'running'
-                      ? alpha(theme.palette.success.main, 0.15)
-                      : runState.status === 'paused'
-                        ? alpha(theme.palette.warning.main, 0.15)
-                        : alpha(theme.palette.text.secondary, 0.1),
-                  borderColor: (theme) =>
-                    runState.status === 'running'
-                      ? theme.palette.success.main
-                      : runState.status === 'paused'
-                        ? theme.palette.warning.main
-                        : theme.palette.divider,
-                  color: (theme) =>
-                    runState.status === 'running'
-                      ? theme.palette.success.main
-                      : runState.status === 'paused'
-                        ? theme.palette.warning.main
-                        : theme.palette.text.secondary,
-                  fontSize: '0.65rem',
-                  height: '20px',
-                }}
-              />
-            )}
             <Chip 
               label={`${pipelineData.queueLength} queued`} 
               size="small" 
@@ -516,16 +366,10 @@
               {pipelineData.steps.map((step, index) => (
                 <Fade in key={step.id} timeout={300 + index * 100}>
                   <StageItem 
-<<<<<<< HEAD
-                    status={step.status}
-                    data-status={step.status}
-                    data-phase={step.name}
-=======
                     $status={step.status}
                     data-status={step.status}
                     data-phase={step.id}
                     data-phase-name={step.name}
->>>>>>> f63003e2
                     data-step-index={index}
                     sx={{ 
                       py: isMobile ? 0.5 : 0.75,
@@ -535,47 +379,6 @@
                     animate={{ opacity: 1, x: 0 }}
                     transition={{ duration: 0.3, delay: index * 0.05 }}
                   >
-<<<<<<< HEAD
-                    <ListItemIcon sx={{ minWidth: 32 }}>
-                      <Avatar
-                        sx={{
-                          bgcolor: 'transparent',
-                          width: 28,
-                          height: 28,
-                        }}
-                      >
-                        {getStepIcon(step)}
-                      </Avatar>
-                    </ListItemIcon>
-                    <ListItemText
-                      primary={
-                        <Stack direction="row" alignItems="center" spacing={1} sx={{ mb: 0.25 }}>
-                          <Typography 
-                            variant={isMobile ? 'caption' : 'body2'} 
-                            fontWeight={500}
-                            sx={{ color: (theme) => theme.palette.text.primary }}
-                          >
-                            {step.name}
-                          </Typography>
-                          <StatusChip 
-                            status={step.status} 
-                            data-status={step.status}
-                            label={step.status} 
-                            size="small"
-                          />
-                        </Stack>
-                      }
-                      secondary={
-                        <Box sx={{ mt: 0.5 }}>
-                          {step.status === 'processing' && (
-                            <AnimatedProgress
-                              variant="determinate"
-                              value={step.progress}
-                              sx={{ mb: 0.5 }}
-                              initial={{ scaleX: 0 }}
-                              animate={{ scaleX: 1 }}
-                              transition={{ duration: 0.5 }}
-=======
                     {/* Hidden marker ensures deterministic selectors for Playwright & monitoring */}
                     <Box
                       component="span"
@@ -612,7 +415,6 @@
                               status={step.status} 
                               label={step.status} 
                               size="small"
->>>>>>> f63003e2
                             />
                           </Stack>
                         }
