--- conflicted
+++ resolved
@@ -194,11 +194,7 @@
           <Stack spacing={1}>
             {/* Status and Users */}
             <Box display="flex" justifyContent="space-between" alignItems="center">
-<<<<<<< HEAD
-              <StatusIndicator status={systemStatus.overall} data-testid="health-status" data-role="system-health">
-=======
               <StatusIndicator status={systemStatus.overall} data-testid="performance-health-status">
->>>>>>> f63003e2
                 <StatusIcon />
                 <Typography variant="caption" fontWeight={500}>
                   System {systemStatus.overall}
@@ -212,7 +208,6 @@
               >
                 <Chip
                   label={`${metrics.activeUsers} users`}
-                  data-testid="metric-value-users"
                   size="small"
                   sx={{ 
                     backgroundColor: 'rgba(99, 102, 241, 0.1)',
@@ -231,11 +226,7 @@
                   <Typography variant="caption" color="text.secondary">
                     Response
                   </Typography>
-<<<<<<< HEAD
-                  <Typography variant="body1" fontWeight={600} data-testid="metric-value-response">
-=======
                   <Typography variant="body1" fontWeight={600} data-testid="performance-metric-value">
->>>>>>> f63003e2
                     {formatNumber(metrics.responseTime, 0)}ms
                   </Typography>
                 </MetricCard>
@@ -254,7 +245,7 @@
                       aria-label="System load utilization"
                       data-testid="performance-metric-progress"
                     />
-                    <Typography variant="caption" color="text.secondary" data-testid="metric-value-load">
+                    <Typography variant="caption" color="text.secondary">
                       {formatNumber(metrics.systemLoad, 0)}%
                     </Typography>
                   </Box>
@@ -265,7 +256,7 @@
             {/* Secondary Metrics */}
             <Box display="flex" justifyContent="space-between" alignItems="center">
               <Typography variant="caption" color="text.secondary">
-                <span data-testid="metric-value-memory">Memory: {formatNumber(metrics.memoryUsage, 0)}%</span> • <span data-testid="metric-value-rps">RPS: {formatNumber(metrics.requestsPerSecond, 1)}</span>
+                Memory: {formatNumber(metrics.memoryUsage, 0)}% • RPS: {formatNumber(metrics.requestsPerSecond, 1)}
               </Typography>
             </Box>
 
@@ -278,7 +269,6 @@
                 variant="caption" 
                 fontWeight={500}
                 color={metrics.errorRate > 1 ? 'error.main' : 'success.main'}
-                data-testid="metric-value-error-rate"
               >
                 {formatNumber(metrics.errorRate, 2)}%
               </Typography>
@@ -291,11 +281,7 @@
           <Stack spacing={1.5}>
             {/* Overall Status */}
             <Box display="flex" justifyContent="space-between" alignItems="center">
-<<<<<<< HEAD
-              <StatusIndicator status={systemStatus.overall} data-testid="health-status" data-role="system-health">
-=======
               <StatusIndicator status={systemStatus.overall} data-testid="performance-health-status">
->>>>>>> f63003e2
                 <StatusIcon />
                 <Typography variant="caption" fontWeight={500}>
                   System {systemStatus.overall}
@@ -309,7 +295,6 @@
               >
                 <Chip
                   label={`${metrics.activeUsers} users`}
-                  data-testid="metric-value-users"
                   size="small"
                   sx={{ 
                     backgroundColor: 'rgba(99, 102, 241, 0.1)',
@@ -331,11 +316,7 @@
                       Response
                     </Typography>
                   </Stack>
-<<<<<<< HEAD
-                  <Typography variant="h6" fontWeight={600} data-testid="metric-value-response">
-=======
                   <Typography variant="h6" fontWeight={600} data-testid="performance-metric-value">
->>>>>>> f63003e2
                     {formatNumber(metrics.responseTime, 0)}ms
                   </Typography>
                 </MetricCard>
@@ -349,11 +330,7 @@
                       RPS
                     </Typography>
                   </Stack>
-<<<<<<< HEAD
-                  <Typography variant="h6" fontWeight={600} data-testid="metric-value-rps">
-=======
                   <Typography variant="h6" fontWeight={600} data-testid="performance-metric-value">
->>>>>>> f63003e2
                     {formatNumber(metrics.requestsPerSecond)}
                   </Typography>
                 </MetricCard>
@@ -376,7 +353,7 @@
                       aria-label="Memory usage"
                       data-testid="performance-metric-progress"
                     />
-                    <Typography variant="caption" color="text.secondary" data-testid="metric-value-memory">
+                    <Typography variant="caption" color="text.secondary">
                       {formatNumber(metrics.memoryUsage, 0)}%
                     </Typography>
                   </Box>
@@ -400,7 +377,7 @@
                       aria-label="System load utilization"
                       data-testid="performance-metric-progress"
                     />
-                    <Typography variant="caption" color="text.secondary" data-testid="metric-value-load">
+                    <Typography variant="caption" color="text.secondary">
                       {formatNumber(metrics.systemLoad, 0)}%
                     </Typography>
                   </Box>
@@ -417,7 +394,6 @@
                 variant="caption" 
                 fontWeight={500}
                 color={metrics.errorRate > 1 ? 'error.main' : 'success.main'}
-                data-testid="metric-value-error-rate"
               >
                 {formatNumber(metrics.errorRate, 2)}%
               </Typography>
