import React, { useState } from 'react';
import { 
  Box, 
  Typography, 
  Chip, 
  Stack, 
  List,
  ListItem,
  ListItemText,
  Avatar,
  LinearProgress,
  useTheme,
  useMediaQuery,
  Fade,
} from '@mui/material';
import { styled, alpha } from '@mui/material/styles';
import { motion } from 'framer-motion';
import { 
  Person as PersonIcon,
  Groups as GroupIcon,
  Link as LinkIcon,
  Diversity3 as NetworkIcon,
} from '@mui/icons-material';
import GridTile from '../layout/GridTile';

const NetworkContainer = styled(Box)(({ theme }) => ({
  width: '100%',
  height: '100%',
  position: 'relative',
  display: 'flex',
  flexDirection: 'column',
  
  [theme.breakpoints.down('md')]: {
    padding: theme.spacing(0.5),
  },
}));

const CharacterCard = styled(motion(Box))<{ status: string }>(({ theme, status }) => ({
  display: 'flex',
  alignItems: 'center',
  padding: theme.spacing(1),
  borderRadius: theme.shape.borderRadius,
  backgroundColor: theme.palette.background.paper,
  border: `1px solid ${theme.palette.divider}`,
  marginBottom: theme.spacing(1),
  transition: 'all 0.25s cubic-bezier(0.4, 0, 0.2, 1)',
  '&:hover': {
    backgroundColor: 'var(--color-bg-tertiary)',
    borderColor: status === 'active' ? theme.palette.success.main : status === 'hostile' ? theme.palette.error.main : theme.palette.warning.main,
    transform: 'translateY(-2px)',
    boxShadow: `0 4px 8px ${
      status === 'active' ? 'rgba(16, 185, 129, 0.2)' : 
      status === 'hostile' ? 'rgba(239, 68, 68, 0.2)' : 
      'rgba(245, 158, 11, 0.2)'
    }`,
  },
}));

const TrustProgress = styled(LinearProgress)<{ trustlevel: number }>(({ theme, trustlevel }) => ({
  height: 4,
  borderRadius: 2,
  backgroundColor: theme.palette.divider,
  '& .MuiLinearProgress-bar': {
    borderRadius: 2,
    backgroundColor: 
      trustlevel >= 80 ? theme.palette.success.main :
      trustlevel >= 60 ? theme.palette.primary.main :
      trustlevel >= 40 ? theme.palette.warning.main :
      theme.palette.error.main,
  },
}));

const StatusBadge = styled(Box)<{ status: string }>(({ theme, status }) => ({
  width: 8,
  height: 8,
  borderRadius: '50%',
  backgroundColor: 
    status === 'active' ? theme.palette.success.main :
    status === 'hostile' ? theme.palette.error.main :
    theme.palette.warning.main,
  animation: status === 'active' ? 'pulse 2s infinite' : 'none',
  '@keyframes pulse': {
    '0%, 100%': { opacity: 1 },
    '50%': { opacity: 0.5 },
  },
}));

interface CharacterData {
  id: string;
  name: string;
  role: string;
  trustLevel: number;
  connections: number;
  status: 'active' | 'inactive' | 'hostile';
}

interface CharacterNetworksProps {
  loading?: boolean;
  error?: boolean;
}

const CharacterNetworks: React.FC<CharacterNetworksProps> = ({ loading, error }) => {
  const theme = useTheme();
  const isMobile = useMediaQuery(theme.breakpoints.down('md'));
  
  const [characters] = useState<CharacterData[]>([
    {
      id: '1',
      name: 'Aria Shadowbane',
      role: 'Rogue',
      trustLevel: 85,
      connections: 4,
      status: 'active'
    },
    {
      id: '2', 
      name: 'Elder Thorne',
      role: 'Mentor',
      trustLevel: 95,
      connections: 6,
      status: 'active'
    },
    {
      id: '3',
      name: 'Merchant Aldric', 
      role: 'Trader',
      trustLevel: 65,
      connections: 3,
      status: 'active'
    },
    {
      id: '4',
      name: 'Captain Vex',
      role: 'Guard Captain',
      trustLevel: 40,
      connections: 2,
      status: 'hostile'
    },
    {
      id: '5',
      name: 'Mystic Vera',
      role: 'Oracle',
      trustLevel: 78,
      connections: 5,
      status: 'inactive'
    }
  ]);

  const getStatusColor = (status: CharacterData['status']) => {
    switch (status) {
      case 'active':
        return theme.palette.success.main;
      case 'hostile':
        return theme.palette.error.main;
      case 'inactive':
        return theme.palette.warning.main;
      default:
        return theme.palette.text.secondary;
    }
  };

  const getTrustColor = (trust: number) => {
    if (trust >= 80) return theme.palette.success.main;
    if (trust >= 60) return theme.palette.primary.main;
    if (trust >= 40) return theme.palette.warning.main;
    return theme.palette.error.main;
  };

  const totalConnections = characters.reduce((sum, c) => sum + c.connections, 0);
  const activeCount = characters.filter(c => c.status === 'active').length;
  const averageTrust = Math.round(
    characters.reduce((sum, c) => sum + c.trustLevel, 0) / characters.length
  );

  return (
    <GridTile
      title="Character Networks"
      data-testid="character-networks"
<<<<<<< HEAD
=======
      data-role="character-networks"
>>>>>>> f63003e2
      position={{
        desktop: { column: '1 / 7', height: '280px' },
        tablet: { column: '1 / 5', height: '260px' },
        mobile: { height: '160px' },
      }}
      loading={loading}
      error={error}
    >
      <NetworkContainer>
        {/* Stats Header */}
        <Stack 
          direction="row" 
          spacing={1} 
          justifyContent="center" 
          sx={{ mb: 1.5, flexShrink: 0, flexWrap: 'wrap' }}
        >
          <Chip 
            icon={<PersonIcon sx={{ fontSize: '16px' }} />}
            label={`${characters.length} Characters`} 
            size="small" 
            sx={{
              backgroundColor: (theme) => theme.palette.background.paper,
              borderColor: (theme) => theme.palette.divider,
              color: (theme) => theme.palette.text.secondary,
              fontSize: '0.7rem',
              height: '22px',
              '& .MuiChip-icon': { color: (theme) => theme.palette.primary.main }
            }}
          />
          <Chip 
            icon={<LinkIcon sx={{ fontSize: '16px' }} />}
            label={`${totalConnections} Links`} 
            size="small" 
            sx={{
              backgroundColor: (theme) => theme.palette.background.paper,
              borderColor: (theme) => theme.palette.divider,
              color: (theme) => theme.palette.text.secondary,
              fontSize: '0.7rem',
              height: '22px',
              '& .MuiChip-icon': { color: (theme) => theme.palette.secondary.main }
            }}
          />
          <Chip 
            icon={<GroupIcon sx={{ fontSize: '16px' }} />}
            label={`${activeCount} Active`} 
            size="small" 
            sx={{
              backgroundColor: (theme) => alpha(theme.palette.success.main, 0.12),
              borderColor: (theme) => theme.palette.success.main,
              color: (theme) => alpha(theme.palette.success.main, 0.8),
              fontSize: '0.7rem',
              height: '22px',
              '& .MuiChip-icon': { color: (theme) => theme.palette.success.main }
            }}
          />
        </Stack>

        {/* Character List */}
        <Box sx={{ flex: 1, overflowY: 'auto', overflowX: 'hidden' }}>
          <List dense sx={{ py: 0 }}>
            {characters.slice(0, isMobile ? 3 : 5).map((character, index) => (
              <Fade in key={character.id} timeout={300 + index * 100}>
                <CharacterCard
                  status={character.status}
                  data-character-id={character.id}
                  data-character-status={character.status}
                  data-character-name={character.name}
                  initial={{ opacity: 0, y: 10 }}
                  animate={{ opacity: 1, y: 0 }}
                  transition={{ duration: 0.3, delay: index * 0.05 }}
                  whileHover={{ scale: 1.02 }}
                  data-testid="character-node"
                  data-character-id={character.id}
                  data-character-status={character.status}
                >
                  <Avatar
                    sx={{
                      width: isMobile ? 32 : 36,
                      height: isMobile ? 32 : 36,
                      backgroundColor: getStatusColor(character.status),
                      border: (theme) => `2px solid ${theme.palette.background.default}`,
                      mr: 1.5,
                      position: 'relative',
                    }}
                  >
                    <PersonIcon fontSize="small" />
                    <StatusBadge 
                      status={character.status}
                      sx={{
                        position: 'absolute',
                        bottom: -2,
                        right: -2,
                        border: (theme) => `2px solid ${theme.palette.background.default}`,
                      }}
                    />
                  </Avatar>

                  <Box sx={{ flex: 1, minWidth: 0 }}>
                    <Stack direction="row" alignItems="center" spacing={0.5} sx={{ mb: 0.25 }}>
                      <Typography 
                        variant={isMobile ? 'caption' : 'body2'} 
                        fontWeight={600} 
                        noWrap
                        sx={{ color: 'var(--color-text-primary)' }}
                      >
                        {character.name}
                      </Typography>
                      <Typography 
                        variant="caption" 
                        color="text.secondary"
                        sx={{ fontSize: '0.7rem' }}
                      >
                        • {character.role}
                      </Typography>
                    </Stack>

                    <Stack direction="row" spacing={1} alignItems="center" sx={{ mb: 0.5 }}>
                      <Typography 
                        variant="caption" 
                        color="text.secondary"
                        sx={{ fontSize: '0.7rem', minWidth: '50px' }}
                      >
                        Trust: {character.trustLevel}%
                      </Typography>
                      <TrustProgress
                        variant="determinate"
                        value={character.trustLevel}
                        trustlevel={character.trustLevel}
                        sx={{ flex: 1 }}
                        aria-label={`${character.name} trust level ${character.trustLevel} percent`}
                        data-testid="character-trust-progress"
                      />
                    </Stack>

                    <Stack direction="row" alignItems="center" spacing={0.5}>
                      <LinkIcon sx={{ fontSize: '12px', color: 'secondary.main' }} data-testid="character-connection-icon" />
                      <Typography 
                        variant="caption" 
                        color="text.secondary" 
                        sx={{ fontSize: '0.7rem' }}
                        data-testid="character-connection-count"
                      >
                        {character.connections} connections
                      </Typography>
                      <Chip
                        label={character.status}
                        size="small"
                        sx={{
                          height: '16px',
                          fontSize: '0.6rem',
                          ml: 'auto',
                          backgroundColor: alpha(getStatusColor(character.status), 0.12),
                          color: getStatusColor(character.status),
                          borderColor: getStatusColor(character.status),
                        }}
                        data-testid="character-status"
                      />
                    </Stack>
                  </Box>
                </CharacterCard>
              </Fade>
            ))}
          </List>
        </Box>

        {/* Summary Footer */}
        {!isMobile && (
          <Box 
            sx={{ 
              pt: 1, 
              mt: 1, 
              borderTop: (theme) => `1px solid ${theme.palette.divider}`,
              flexShrink: 0,
            }}
          >
            <Stack direction="row" justifyContent="space-between" alignItems="center" data-testid="network-health">
              <Typography variant="caption" color="text.secondary" sx={{ fontSize: '0.7rem' }}>
                Network Health
              </Typography>
              <Stack direction="row" spacing={1} alignItems="center">
                <NetworkIcon sx={{ fontSize: '16px', color: getTrustColor(averageTrust) }} />
                <Typography 
                  variant="caption" 
                  sx={{ 
                    fontSize: '0.75rem',
                    fontWeight: 600,
                    color: getTrustColor(averageTrust)
                  }}
                >
                  {averageTrust}% Avg Trust
                </Typography>
              </Stack>
            </Stack>
          </Box>
        )}
      </NetworkContainer>
    </GridTile>
  );
};

export default CharacterNetworks;<|MERGE_RESOLUTION|>--- conflicted
+++ resolved
@@ -176,10 +176,7 @@
     <GridTile
       title="Character Networks"
       data-testid="character-networks"
-<<<<<<< HEAD
-=======
       data-role="character-networks"
->>>>>>> f63003e2
       position={{
         desktop: { column: '1 / 7', height: '280px' },
         tablet: { column: '1 / 5', height: '260px' },
