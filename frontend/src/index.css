/*
 * 🎨 EMERGENT NARRATIVE DASHBOARD - PROFESSIONAL DESIGN SYSTEM
 * ================================================================
 * Sophisticated Visual Design System for Creative Professionals
 * Modern Dark Theme with Accessible, Data-Driven Aesthetics
 */

/* Import Professional Typography - Inter & JetBrains Mono */
@import url('https://fonts.googleapis.com/css2?family=Inter:wght@300;400;500;600;700&display=swap');
@import url('https://fonts.googleapis.com/css2?family=JetBrains+Mono:wght@300;400;500;600&display=swap');

:root {
  /* 🎨 SOPHISTICATED COLOR PALETTE - Professional Brand Identity */
  
  /* Primary - Sophisticated Indigo */
  --color-primary: #6366f1;
  --color-primary-50: #eef2ff;
  --color-primary-100: #e0e7ff;
  --color-primary-200: #c7d2fe;
  --color-primary-300: #a5b4fc;
  --color-primary-400: #818cf8;
  --color-primary-500: #6366f1;
  --color-primary-600: #4f46e5;
  --color-primary-700: #4338ca;
  --color-primary-800: #3730a3;
  --color-primary-900: #312e81;

  /* Secondary - Elegant Purple Accent */
  --color-secondary: #8b5cf6;
  --color-secondary-50: #f3e8ff;
  --color-secondary-100: #e9d5ff;
  --color-secondary-200: #d8b4fe;
  --color-secondary-300: #c084fc;
  --color-secondary-400: #a855f7;
  --color-secondary-500: #8b5cf6;
  --color-secondary-600: #7c3aed;
  --color-secondary-700: #6d28d9;
  --color-secondary-800: #5b21b6;
  --color-secondary-900: #4c1d95;

  /* Background Hierarchy - Professional Dark Theme */
  --color-bg-primary: #0a0a0b;
  --color-bg-secondary: #111113;
  --color-bg-tertiary: #1a1a1d;
  --color-bg-elevated: #232328;
  --color-bg-interactive: #2a2a30;
  --color-bg-overlay: rgba(10, 10, 11, 0.95);

  /* Border System - Subtle Professional Boundaries */
  --color-border-primary: #2a2a30;
  --color-border-secondary: #3a3a42;
  --color-border-tertiary: #4a4a52;
  --color-border-focus: #6366f1;
  --color-border-hover: #5a5a62;

  /* Text Hierarchy - Sophisticated Typography */
  --color-text-primary: #f0f0f2;
  --color-text-secondary: #b0b0b8;
  --color-text-tertiary: #808088;
  --color-text-quaternary: #606068;
  --color-text-inverse: #0a0a0b;

  /* Semantic Color System - Professional Status Indicators */
  
  /* Success - Refined Green */
  --color-success: #10b981;
  --color-success-bg: #064e3b;
  --color-success-border: #065f46;
  --color-success-text: #6ee7b7;

  /* Warning - Sophisticated Amber */
  --color-warning: #f59e0b;
  --color-warning-bg: #78350f;
  --color-warning-border: #92400e;
  --color-warning-text: #fcd34d;

  /* Error - Refined Red */
  --color-error: #ef4444;
  --color-error-bg: #7f1d1d;
  --color-error-border: #991b1b;
  --color-error-text: #fca5a5;

  /* Info - Professional Blue */
  --color-info: #3b82f6;
  --color-info-bg: #1e3a8a;
  --color-info-border: #1e40af;
  --color-info-text: #93c5fd;

  /* Data Visualization Palette - High Contrast & Accessible */
  
  /* Character Type Colors */
  --color-character-protagonist: #8b5cf6;
  --color-character-supporting: #06b6d4;
  --color-character-neutral: #10b981;
  --color-character-antagonist: #ef4444;
  --color-character-npc: #f59e0b;
  --color-character-special: #ec4899;

  /* Narrative Arc Colors */
  --color-arc-main: #6366f1;
  --color-arc-subplot: #8b5cf6;
  --color-arc-character: #06b6d4;
  --color-arc-romance: #ec4899;
  --color-arc-conflict: #ef4444;
  --color-arc-mystery: #7c3aed;

  /* Event & Activity Colors */
  --color-event-action: #10b981;
  --color-event-dialogue: #3b82f6;
  --color-event-conflict: #ef4444;
  --color-event-discovery: #f59e0b;
  --color-event-emotional: #ec4899;
  --color-event-system: #64748b;

  /* 📏 SOPHISTICATED SPACING SYSTEM - Base Unit: 4px */
  --spacing-0: 0;
  --spacing-1: 0.25rem;   /* 4px */
  --spacing-2: 0.5rem;    /* 8px */
  --spacing-3: 0.75rem;   /* 12px */
  --spacing-4: 1rem;      /* 16px */
  --spacing-5: 1.25rem;   /* 20px */
  --spacing-6: 1.5rem;    /* 24px */
  --spacing-8: 2rem;      /* 32px */
  --spacing-10: 2.5rem;   /* 40px */
  --spacing-12: 3rem;     /* 48px */
  --spacing-16: 4rem;     /* 64px */
  --spacing-20: 5rem;     /* 80px */

  /* 🔤 PROFESSIONAL TYPOGRAPHY SYSTEM */
  
  /* Font Families */
  --font-primary: 'Inter', -apple-system, BlinkMacSystemFont, 'Segoe UI', sans-serif;
  --font-mono: 'JetBrains Mono', 'Monaco', 'Menlo', monospace;

  /* Typography Scale & Hierarchy */
  
  /* Display Typography - Major Headlines */
  --text-display-lg: 4.5rem/1.1;   /* 72px */
  --text-display-md: 3.75rem/1.1;  /* 60px */
  --text-display-sm: 3rem/1.2;     /* 48px */

  /* Heading Hierarchy */
  --text-heading-xl: 2.25rem/1.2;  /* 36px */
  --text-heading-lg: 1.875rem/1.3; /* 30px */
  --text-heading-md: 1.5rem/1.4;   /* 24px */
  --text-heading-sm: 1.25rem/1.4;  /* 20px */
  --text-heading-xs: 1.125rem/1.4; /* 18px */

  /* Body Text */
  --text-body-lg: 1.125rem/1.6;    /* 18px */
  --text-body-base: 1rem/1.5;      /* 16px */
  --text-body-sm: 0.875rem/1.4;    /* 14px */
  --text-body-xs: 0.75rem/1.3;     /* 12px */

  /* Monospace Typography */
  --text-mono-lg: 1rem/1.5;        /* 16px */
  --text-mono-base: 0.875rem/1.4;  /* 14px */
  --text-mono-sm: 0.75rem/1.3;     /* 12px */

  /* Font Weights */
  --font-weight-light: 300;
  --font-weight-normal: 400;
  --font-weight-medium: 500;
  --font-weight-semibold: 600;
  --font-weight-bold: 700;

  /* 📐 SOPHISTICATED LAYOUT SYSTEM */
  
  /* Border Radius */
  --border-radius-none: 0;
  --border-radius-sm: 0.25rem;   /* 4px */
  --border-radius-md: 0.5rem;    /* 8px */
  --border-radius-lg: 0.75rem;   /* 12px */
  --border-radius-xl: 1rem;      /* 16px */
  --border-radius-2xl: 1.5rem;   /* 24px */
  --border-radius-full: 9999px;

  /* Elevation & Shadow System - Refined for Dark Theme */
  --shadow-xs: 0 1px 2px 0 rgba(0, 0, 0, 0.05);
  --shadow-sm: 0 1px 3px 0 rgba(0, 0, 0, 0.1), 0 1px 2px 0 rgba(0, 0, 0, 0.06);
  --shadow-md: 0 4px 6px -1px rgba(0, 0, 0, 0.1), 0 2px 4px -1px rgba(0, 0, 0, 0.06);
  --shadow-lg: 0 10px 15px -3px rgba(0, 0, 0, 0.1), 0 4px 6px -2px rgba(0, 0, 0, 0.05);
  --shadow-xl: 0 20px 25px -5px rgba(0, 0, 0, 0.1), 0 10px 10px -5px rgba(0, 0, 0, 0.04);
  --shadow-2xl: 0 25px 50px -12px rgba(0, 0, 0, 0.25);

  /* Focus and Interactive Shadows */
  --shadow-focus: 0 0 0 3px rgba(99, 102, 241, 0.1);
  --shadow-interactive: var(--shadow-md);

  /* 📱 RESPONSIVE BREAKPOINTS - Modern Adaptive Design */
  --breakpoint-sm: 640px;
  --breakpoint-md: 768px;
  --breakpoint-lg: 1024px;
  --breakpoint-xl: 1280px;
  --breakpoint-2xl: 1536px;

  /* Component Spacing Guidelines */
  --tile-padding-desktop: var(--spacing-6);
  --tile-padding-tablet: var(--spacing-5);
  --tile-padding-mobile: var(--spacing-4);
  --tile-header-margin: var(--spacing-4);
  --tile-section-margin: var(--spacing-6);
  --tile-element-margin: var(--spacing-3);

  /* 🎬 SOPHISTICATED ANIMATION SYSTEM */
  --timing-fast: 150ms;
  --timing-standard: 250ms;
  --timing-slow: 350ms;
  --timing-extra-slow: 500ms;

  /* Easing Functions */
  --easing-standard: cubic-bezier(0.4, 0, 0.2, 1);
  --easing-decelerate: cubic-bezier(0, 0, 0.2, 1);
  --easing-accelerate: cubic-bezier(0.4, 0, 1, 1);

  /* Z-Index Scale */
  --z-behind: -1;
  --z-base: 0;
  --z-raised: 10;
  --z-dropdown: 100;
  --z-sticky: 200;
  --z-overlay: 500;
  --z-modal: 1000;
  --z-toast: 2000;
  --z-tooltip: 3000;

  /* 🎯 ACCESSIBILITY - Focus Indicators (WCAG 2.1 AA Compliant) */
  --focus-outline-width: 3px;
  --focus-outline-offset: 2px;
  --focus-outline-color: var(--color-primary-400);
  --focus-outline-style: solid;
  --focus-ring-opacity: 0.5;
  
  /* High Contrast Mode Support */
  --focus-outline-color-high-contrast: #fff;
  --focus-outline-width-high-contrast: 3px;
}

/* 🎨 PROFESSIONAL GLOBAL STYLES */
*,
*::before,
*::after {
  box-sizing: border-box;
  margin: 0;
  padding: 0;
}

html {
  font-size: 16px;
  scroll-behavior: smooth;-webkit-font-smoothing: antialiased;
  -moz-osx-font-smoothing: grayscale;
  text-rendering: optimizeLegibility;
}

body {
  font-family: var(--font-primary);
  font-size: var(--text-body-base);
  font-weight: var(--font-weight-normal);
  line-height: 1.5;
  color: var(--color-text-primary);
  background-color: var(--color-bg-primary);
  min-height: 100vh;
  margin: 0;
  padding: 0;
  overflow-x: hidden;
}

/* 🔗 PROFESSIONAL INTERACTIVE ELEMENTS */
a {
  color: var(--color-primary);
  text-decoration: none;
  font-weight: var(--font-weight-medium);
  transition: color var(--timing-standard) var(--easing-standard);
}

a:hover {
  color: var(--color-primary-400);
}

a:focus {
  outline: 2px solid var(--color-border-focus);
  outline-offset: 2px;
  border-radius: var(--border-radius-sm);
}

/* 🎛️ SOPHISTICATED FORM CONTROLS */
input, textarea, select, button {
  font-family: inherit;
  font-size: inherit;
  line-height: inherit;
}

button {
  background: var(--color-primary);
  color: white;
  border: none;
  border-radius: var(--border-radius-lg);
  padding: var(--spacing-3) var(--spacing-5);
  font: var(--text-body-base) var(--font-primary);
  font-weight: var(--font-weight-medium);
  cursor: pointer;
  transition: all var(--timing-standard) var(--easing-standard);
  position: relative;
  overflow: hidden;
}

button:hover {
  background: var(--color-primary-600);
  transform: translateY(-1px);
  box-shadow: var(--shadow-lg);
}

button:focus {
  outline: none;
<<<<<<< HEAD
  box-shadow: var(--shadow-focus);
  border-color: var(--color-border-focus);
}

button:active {
  transform: translateY(0);
}

button:disabled {
  opacity: 0.5;
  cursor: not-allowed;
  transform: none !important;
  box-shadow: none !important;
=======
>>>>>>> f63003e2
}

/* 🎯 ACCESSIBILITY - Keyboard Focus Indicators (WCAG 2.1 AA: 2.4.7 Focus Visible) */

/* Remove default browser focus outline */
*:focus {
  outline: none;
}

/* Add visible focus indicators for keyboard navigation */
*:focus-visible {
  outline: var(--focus-outline-width) var(--focus-outline-style) var(--focus-outline-color);
  outline-offset: var(--focus-outline-offset);
  transition: outline 0.2s ease-in-out;
}

/* Enhanced focus for interactive elements */
/* stylelint-disable no-descending-specificity */
button:focus-visible,
a:focus-visible,
input:focus-visible,
textarea:focus-visible,
select:focus-visible,
[role="button"]:focus-visible,
[role="link"]:focus-visible,
[role="tab"]:focus-visible,
[tabindex]:not([tabindex="-1"]):focus-visible {
  outline: var(--focus-outline-width) var(--focus-outline-style) var(--focus-outline-color);
  outline-offset: var(--focus-outline-offset);
  box-shadow: 0 0 0 4px rgba(99, 102, 241, var(--focus-ring-opacity));
}
/* stylelint-enable no-descending-specificity */

/* High Contrast Mode Support (Windows High Contrast, Forced Colors) */
@media (prefers-contrast: high), (forced-colors: active) {
  *:focus-visible {
    outline-color: var(--focus-outline-color-high-contrast);
    outline-width: var(--focus-outline-width-high-contrast);
    outline-style: solid;
  }
}

/* Reduced Motion Support (prefers-reduced-motion) */
@media (prefers-reduced-motion: reduce) {
  *:focus-visible {
    transition: none;
  }
}

/* Skip Link Specific Styles */
.skip-link {
  position: absolute;
  left: -9999px;
  z-index: var(--z-tooltip);
  background: var(--color-bg-primary);
  color: var(--color-text-primary);
  padding: var(--spacing-3) var(--spacing-6);
  border-radius: var(--radius-md);
  text-decoration: none;
  font-weight: var(--font-weight-semibold);
  border: 2px solid var(--focus-outline-color);
}

.skip-link:focus,
.skip-link:focus-visible {
  left: var(--spacing-4);
  top: var(--spacing-4);
  outline: var(--focus-outline-width) var(--focus-outline-style) var(--focus-outline-color);
  outline-offset: var(--focus-outline-offset);
}

/* Visually Hidden (Screen Reader Only) Utility */
.visually-hidden {
  position: absolute;
  width: 1px;
  height: 1px;
  padding: 0;
  margin: -1px;
  overflow: hidden;
  clip: rect(0, 0, 0, 0);
  white-space: nowrap;
  border: 0;
}

/* 🔤 SOPHISTICATED TYPOGRAPHY HIERARCHY */
h1, h2, h3, h4, h5, h6 {
  font-family: var(--font-primary);
  font-weight: var(--font-weight-semibold);
  line-height: 1.2;
  color: var(--color-text-primary);
  margin-bottom: var(--spacing-4);
}

h1 {
  font: var(--text-heading-xl) var(--font-primary);
  font-weight: var(--font-weight-bold);
}

h2 {
  font: var(--text-heading-lg) var(--font-primary);
  font-weight: var(--font-weight-bold);
}

h3 {
  font: var(--text-heading-md) var(--font-primary);
  font-weight: var(--font-weight-semibold);
}

h4 {
  font: var(--text-heading-sm) var(--font-primary);
  font-weight: var(--font-weight-semibold);
}

h5 {
  font: var(--text-heading-xs) var(--font-primary);
  font-weight: var(--font-weight-medium);
}

h6 {
  font: var(--text-body-lg) var(--font-primary);
  font-weight: var(--font-weight-medium);
}

p {
  font: var(--text-body-base) var(--font-primary);
  color: var(--color-text-secondary);
  margin-bottom: var(--spacing-4);
  line-height: 1.6;
}

<<<<<<< HEAD
/* 🎨 BENTO TILE PATTERN - Core Dashboard Component */
.bento-tile {
  background-color: var(--color-bg-secondary);
  border: 1px solid var(--color-border-primary);
  border-radius: 12px;
  padding: var(--tile-padding-desktop);
  box-shadow: var(--shadow-sm);
  transition: all var(--timing-standard) var(--easing-standard);
  overflow: hidden;
  position: relative;
}

.bento-tile:hover {
  border-color: var(--color-border-secondary);
  box-shadow: var(--shadow-md);
}

.bento-tile-header {
  display: flex;
  align-items: center;
  justify-content: space-between;
  margin-bottom: var(--tile-header-margin);
  padding-bottom: var(--spacing-3);
  border-bottom: 1px solid var(--color-border-primary);
}

.bento-tile-title {
  font: var(--text-heading-sm) var(--font-primary);
  font-weight: var(--font-weight-semibold);
  color: var(--color-text-primary);
  margin: 0;
}

.bento-tile-content {
  flex: 1;
  display: flex;
  flex-direction: column;
  gap: var(--spacing-4);
}
=======
>>>>>>> f63003e2

/* 🎯 INTERACTIVE STATE PATTERNS */
.interactive-hover {
  transition: all var(--timing-fast) var(--easing-standard);
}

.interactive-hover:hover {
  transform: translateY(-1px);
  box-shadow: var(--shadow-lg);
  border-color: var(--color-border-hover);
}

.focus-visible {
  outline: none;
  box-shadow: var(--shadow-focus);
  border-color: var(--color-border-focus);
}

/* 📱 RESPONSIVE TYPOGRAPHY SCALING */
@media (max-width: 768px) {
  :root {
    --text-heading-xl: 1.875rem/1.2;  /* 30px */
    --text-heading-lg: 1.5rem/1.3;    /* 24px */
    --text-heading-md: 1.25rem/1.4;   /* 20px */
    --text-body-lg: 1rem/1.5;         /* 16px */
  }
  
  .bento-tile {
    padding: var(--tile-padding-mobile);
  }
}

@media (max-width: 480px) {
  :root {
    --text-heading-xl: 1.5rem/1.2;    /* 24px */
    --text-heading-lg: 1.25rem/1.3;   /* 20px */
    --text-heading-md: 1.125rem/1.4;  /* 18px */
  }
}

/* 🎭 SOPHISTICATED ANIMATION UTILITIES */
.fade-in {
  animation: fade-in var(--timing-standard) var(--easing-decelerate);
}

.slide-up {
  animation: slide-up var(--timing-standard) var(--easing-decelerate);
}

.slide-in {
  animation: slide-in 300ms var(--easing-decelerate);
}

/* Keyframe Definitions */
@keyframes fade-in {
  from { opacity: 0; }
  to { opacity: 1; }
}

@keyframes slide-up {
  from { 
    opacity: 0; 
    transform: translateY(20px); 
  }
  to { 
    opacity: 1; 
    transform: translateY(0); 
  }
}

@keyframes slide-in {
  from {
    opacity: 0;
    transform: translateY(-10px);
  }
  to {
    opacity: 1;
    transform: translateY(0);
  }
}

/* 🎯 ACCESSIBILITY ENHANCEMENTS - WCAG 2.1 AA Compliance */
@media (prefers-reduced-motion: reduce) {
  *,
  *::before,
  *::after {
    animation-duration: 0.01ms !important;
    animation-iteration-count: 1 !important;
    transition-duration: 0.01ms !important;
  }
}

@media (prefers-contrast: high) {
  :root {
    /* Map to design tokens to avoid hard-coded hex in high-contrast mode */
    --color-bg-primary: var(--color-bg-primary);
    --color-bg-secondary: var(--color-bg-secondary);
    --color-text-primary: var(--color-text-primary);
    --color-border-primary: var(--color-border-primary);
  }
}

/* 🖨️ PROFESSIONAL PRINT STYLES */
@media print {
  body {
    background: white !important;
    color: black !important;
  }
  
  * {
    box-shadow: none !important;
    text-shadow: none !important;
  }
}

/* 🎨 PROFESSIONAL UTILITY CLASSES */
.sr-only {
  position: absolute;
  width: 1px;
  height: 1px;
  padding: 0;
  margin: -1px;
  overflow: hidden;
  clip: rect(0, 0, 0, 0);
  white-space: nowrap;
  border: 0;
}

.text-center { text-align: center; }
.text-left { text-align: left; }
.text-right { text-align: right; }

.font-primary { font-family: var(--font-primary); }
.font-mono { font-family: var(--font-mono); }

.text-primary { color: var(--color-text-primary); }
.text-secondary { color: var(--color-text-secondary); }
.text-tertiary { color: var(--color-text-tertiary); }

.bg-primary { background-color: var(--color-bg-primary); }
.bg-secondary { background-color: var(--color-bg-secondary); }
.bg-tertiary { background-color: var(--color-bg-tertiary); }

/*
 * 🏁 END OF PROFESSIONAL DESIGN SYSTEM
 * Sophisticated • Accessible • Data-Driven
 * Emergent Narrative Dashboard Design System v1.0
 */<|MERGE_RESOLUTION|>--- conflicted
+++ resolved
@@ -312,22 +312,6 @@
 
 button:focus {
   outline: none;
-<<<<<<< HEAD
-  box-shadow: var(--shadow-focus);
-  border-color: var(--color-border-focus);
-}
-
-button:active {
-  transform: translateY(0);
-}
-
-button:disabled {
-  opacity: 0.5;
-  cursor: not-allowed;
-  transform: none !important;
-  box-shadow: none !important;
-=======
->>>>>>> f63003e2
 }
 
 /* 🎯 ACCESSIBILITY - Keyboard Focus Indicators (WCAG 2.1 AA: 2.4.7 Focus Visible) */
@@ -345,7 +329,6 @@
 }
 
 /* Enhanced focus for interactive elements */
-/* stylelint-disable no-descending-specificity */
 button:focus-visible,
 a:focus-visible,
 input:focus-visible,
@@ -359,7 +342,6 @@
   outline-offset: var(--focus-outline-offset);
   box-shadow: 0 0 0 4px rgba(99, 102, 241, var(--focus-ring-opacity));
 }
-/* stylelint-enable no-descending-specificity */
 
 /* High Contrast Mode Support (Windows High Contrast, Forced Colors) */
 @media (prefers-contrast: high), (forced-colors: active) {
@@ -458,48 +440,6 @@
   line-height: 1.6;
 }
 
-<<<<<<< HEAD
-/* 🎨 BENTO TILE PATTERN - Core Dashboard Component */
-.bento-tile {
-  background-color: var(--color-bg-secondary);
-  border: 1px solid var(--color-border-primary);
-  border-radius: 12px;
-  padding: var(--tile-padding-desktop);
-  box-shadow: var(--shadow-sm);
-  transition: all var(--timing-standard) var(--easing-standard);
-  overflow: hidden;
-  position: relative;
-}
-
-.bento-tile:hover {
-  border-color: var(--color-border-secondary);
-  box-shadow: var(--shadow-md);
-}
-
-.bento-tile-header {
-  display: flex;
-  align-items: center;
-  justify-content: space-between;
-  margin-bottom: var(--tile-header-margin);
-  padding-bottom: var(--spacing-3);
-  border-bottom: 1px solid var(--color-border-primary);
-}
-
-.bento-tile-title {
-  font: var(--text-heading-sm) var(--font-primary);
-  font-weight: var(--font-weight-semibold);
-  color: var(--color-text-primary);
-  margin: 0;
-}
-
-.bento-tile-content {
-  flex: 1;
-  display: flex;
-  flex-direction: column;
-  gap: var(--spacing-4);
-}
-=======
->>>>>>> f63003e2
 
 /* 🎯 INTERACTIVE STATE PATTERNS */
 .interactive-hover {
