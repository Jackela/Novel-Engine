/**
 * Web Vitals Monitoring Service
 * TDD: Service definition before tests (T018)
 * 
 * Constitution Alignment:
 * - Article II: Adapter (concrete implementation of IPerformanceMonitor)
 * - Article VII: Observability - Core Web Vitals tracking with structured logging
 */

import type { Metric } from 'web-vitals'
import type { IPerformanceMonitor, PerformanceMetric } from '../../types/accessibility'

export class WebVitalsMonitor implements IPerformanceMonitor {
  private metrics: Map<string, PerformanceMetric> = new Map()
  private reportToConsole: boolean
  private reportToAnalytics: boolean

  constructor(options: { reportToConsole?: boolean; reportToAnalytics?: boolean } = {}) {
    this.reportToConsole = options.reportToConsole ?? import.meta.env.DEV
    this.reportToAnalytics = options.reportToAnalytics ?? false
  }

  /**
   * Start tracking Core Web Vitals (LCP, FID, CLS, FCP, TTFB)
   * Uses dynamic import to avoid SSR issues
   */
  public trackWebVitals(): void {
    if (typeof window === 'undefined') return

    import('web-vitals').then(({ onCLS, onFID, onLCP, onFCP, onTTFB }) => {
      onCLS((metric) => this.handleMetric(metric))
      onFID((metric) => this.handleMetric(metric))
      onLCP((metric) => this.handleMetric(metric))
      onFCP((metric) => this.handleMetric(metric))
      onTTFB((metric) => this.handleMetric(metric))
    })
  }

  /**
   * Report custom performance metric
   */
  public reportMetric(metric: PerformanceMetric): void {
    this.metrics.set(metric.name, metric)

    if (this.reportToConsole) {
      this.logToConsole(metric)
    }

    if (this.reportToAnalytics) {
      this.sendToAnalytics(metric)
    }
  }

  /**
   * Get all tracked metrics
   */
  public getMetrics(): Map<string, PerformanceMetric> {
    return new Map(this.metrics)
  }

  /**
   * Get specific metric by name
   */
  public getMetric(name: string): PerformanceMetric | undefined {
    return this.metrics.get(name)
  }

  /**
   * Clear all tracked metrics
   */
  public clearMetrics(): void {
    this.metrics.clear()
  }

  /**
   * Handle Web Vitals metric callback
   */
  private handleMetric(metric: Metric): void {
    const performanceMetric = this.convertWebVitalsMetric(metric)
    this.reportMetric(performanceMetric)
  }

  /**
   * Convert Web Vitals metric to PerformanceMetric format
   */
  private convertWebVitalsMetric(metric: Metric): PerformanceMetric {
    let rating: 'good' | 'needs-improvement' | 'poor'

    // Rating thresholds based on Web Vitals recommendations
    // Source: https://web.dev/vitals/
    switch (metric.name) {
      case 'LCP': // Largest Contentful Paint
        rating = metric.value <= 2500 ? 'good' : metric.value <= 4000 ? 'needs-improvement' : 'poor'
        break
      case 'FID': // First Input Delay
        rating = metric.value <= 100 ? 'good' : metric.value <= 300 ? 'needs-improvement' : 'poor'
        break
      case 'CLS': // Cumulative Layout Shift
        rating = metric.value <= 0.1 ? 'good' : metric.value <= 0.25 ? 'needs-improvement' : 'poor'
        break
      case 'FCP': // First Contentful Paint
        rating = metric.value <= 1800 ? 'good' : metric.value <= 3000 ? 'needs-improvement' : 'poor'
        break
      case 'TTFB': // Time to First Byte
        rating = metric.value <= 600 ? 'good' : metric.value <= 1500 ? 'needs-improvement' : 'poor'
        break
      default:
        rating = 'needs-improvement'
    }

    return {
      name: metric.name,
      value: metric.value,
      rating,
      delta: metric.delta,
      id: metric.id,
    }
  }

  /**
   * Log metric to console (development only)
   */
  private logToConsole(metric: PerformanceMetric): void {
    const emoji = metric.rating === 'good' ? '✅' : metric.rating === 'needs-improvement' ? '⚠️' : '❌'

    console.log(
      `${emoji} [Web Vitals] ${metric.name}:`,
      {
        value: metric.name === 'CLS' ? metric.value.toFixed(3) : `${metric.value.toFixed(0)}ms`,
        rating: metric.rating,
        delta: metric.delta,
      }
    )
  }

  /**
   * Send metric to analytics service
   * Future: Integrate with LoggerFactory or analytics platform
   */
<<<<<<< HEAD
  private sendToAnalytics(_metric: PerformanceMetric): void {
    // Future implementation:
    // LoggerFactory.info('web_vitals', {
    //   metric_name: metric.name,
    //   metric_value: metric.value,
    //   metric_rating: metric.rating,
    //   metric_delta: metric.delta,
    //   metric_id: metric.id,
    // })

    // For now, just track in memory
    // Could send to Google Analytics, Datadog, etc.
=======
  private sendToAnalytics(metric: PerformanceMetric): void {
    if (!this.options.reportToAnalytics) {
      return
    }

    // Placeholder hook for future integration
    console.debug('[Web Vitals][analytics]', {
      metric: metric.name,
      value: metric.value,
      rating: metric.rating,
    })
>>>>>>> f63003e2
  }
}

/**
 * Singleton instance for application-wide use
 */
export const webVitalsMonitor = new WebVitalsMonitor({
  reportToConsole: import.meta.env.DEV,
  reportToAnalytics: import.meta.env.PROD,
})<|MERGE_RESOLUTION|>--- conflicted
+++ resolved
@@ -137,20 +137,6 @@
    * Send metric to analytics service
    * Future: Integrate with LoggerFactory or analytics platform
    */
-<<<<<<< HEAD
-  private sendToAnalytics(_metric: PerformanceMetric): void {
-    // Future implementation:
-    // LoggerFactory.info('web_vitals', {
-    //   metric_name: metric.name,
-    //   metric_value: metric.value,
-    //   metric_rating: metric.rating,
-    //   metric_delta: metric.delta,
-    //   metric_id: metric.id,
-    // })
-
-    // For now, just track in memory
-    // Could send to Google Analytics, Datadog, etc.
-=======
   private sendToAnalytics(metric: PerformanceMetric): void {
     if (!this.options.reportToAnalytics) {
       return
@@ -162,7 +148,6 @@
       value: metric.value,
       rating: metric.rating,
     })
->>>>>>> f63003e2
   }
 }
 
