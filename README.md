# Novel Engine（AI 叙事引擎）

语言/Languages: [English](README.en.md) | 简体中文

[![License: MIT](https://img.shields.io/badge/License-MIT-blue.svg)](LICENSE)
[![Python 3.11+](https://img.shields.io/badge/python-3.11+-blue.svg)](https://www.python.org/downloads/)
[![React 18+](https://img.shields.io/badge/react-18+-blue.svg)](https://react.dev/)

面向生产的 AI 驱动叙事生成与多智能体模拟平台，支持前后端协作、可观测性与持续交付。

本仓库采用单仓（monorepo）结构。本文件是 GitHub 展示和项目说明的唯一权威 README 版本；
子目录中的 README 仅用于该子模块的本地说明，不作为项目首页展示的候选。

---

## 亮点特性

- 多智能体架构：`DirectorAgent`、`PersonaAgent`、`ChroniclerAgent` 等组件协作
- 真实 AI 集成：支持 LLM/外部 API，失效时提供优雅降级策略
- 配置统一：`config.yaml` + 环境变量覆盖，线程安全的全局配置访问
- 生产友好：并发安全、丰富日志、缓存与重试、错误处理与可观测性
- 前端支持：独立的 `frontend/`（React 18），设计系统与质量门禁集成

![Flow-based dashboard view](docs/assets/dashboard/dashboard-flow-2025-11-12.png)

---

## 理论基础

本项目的理论基础源于罗兰·巴特 1967 年提出的《作者之死》。核心观点：文本意义并非由作者单一意图决定，而是由语言系统与读者共同生成。语言先于作者存在，作者不再是意义中心，系统的任务是对“人类书写系统（Human Writing System）”中的语义资源进行检索与编排。

- 命题与位移：系统中的“作者”退位为“编排者（Orchestrator）”；引擎不“创造意义”，而是在语义网络中“生成路径”。
- 价值主张：重在组合逻辑、语义约束与可复现性，而非语言表层的创造性。
- 核心假设与约束：
  - 语言是封闭系统内的开放演算（closed world, open composition）：仅在既有语义分布内组合，不越出人类语言的统计边界。
  - 创作即约束（composition as constraint）：生成需满足逻辑一致性、语义连贯性与来源溯源。
  - 原创性是稀有路径（originality as rare recombination）：原创对应语义图谱中的低概率新路径。
- 工程化落地：
  - 路径多样化搜索（path diversification）
  - 熵平衡控制（entropy-balanced generation）
  - 验证驱动编排（validation-driven orchestration）
  - 检索（retrieval）机制与权重可解释性（traceable weighting）

详见：`docs/FOUNDATIONS.md`

---

## 仓库结构（摘录）

- `src/`：核心后端源代码与服务
- `frontend/`：前端应用与设计系统
- `docs/`：架构、API、指南与 ADR 文档
- `tests/`：测试代码与质量门禁
- `scripts/`：本地验证、质量与迁移脚本
- `.github/workflows/`：CI/CD 工作流

更多目录请见仓库根目录清单与 `docs/INDEX.md`。

---

## 快速开始

前置依赖：Python 3.11+、Node.js 18+、npm

后端（示例）

```
python -m venv .venv
./.venv/Scripts/activate  # Windows
# source .venv/bin/activate  # macOS/Linux
pip install -U pip
pip install -r requirements.txt
pytest -q  # 可选：快速运行测试
python api_server.py  # 或运行其他入口，如 production_api_server.py
```

前/后端一键启动（非阻塞）

1. 创建虚拟环境并安装依赖：
   ```bash
   python -m venv .venv
   . .venv/bin/activate  # Windows 请使用 .venv\\Scripts\\activate
   pip install -r requirements.txt
   (cd frontend && npm install)
   ```
2. 运行统一脚本（后台启动 + 健康检查）：
   ```bash
   npm run dev:daemon
   ```
   - 后端默认监听 `http://127.0.0.1:8000/health`
   - 前端默认监听 `http://127.0.0.1:3000`
   - 日志写入 `tmp/dev_env.log`，PID 写入 `tmp/dev_env/`
3. 停止后台进程：
   ```bash
   npm run dev:stop
   ```
4. 如需单独运行某端，可进入对应目录执行传统命令，但 README 以后将以脚本为准。

### 统一开发脚本（前后端同步启动）

为避免 Vite/uvicorn 阻塞或悬挂，**必须通过封装脚本启动/停止本地环境**：

| 命令 | 说明 |
| --- | --- |
| `npm run dev:daemon` | 调用 `scripts/dev_env.sh start --detach`，同时拉起 FastAPI（127.0.0.1:8000）与 Vite（127.0.0.1:3000），非阻塞运行 |
| `npm run dev:stop` | 对应 `scripts/dev_env.sh stop`，优雅停止两个进程 |
| `npm run dev:status` | 显示当前进程 PID；若发现僵尸 `uvicorn`/`vite`，请先执行此命令再决定是否手动 kill |

日志归档在 `tmp/dev_env/backend.log` 与 `tmp/dev_env/frontend.log`，便于 Playwright 或 MCP 快照分析。所有本地 UAT/Playwright 测试需要显式指定：

```bash
SKIP_DASHBOARD_VERIFY=true PLAYWRIGHT_BASE_URL=http://127.0.0.1:3000 npx playwright test …
```

### Flow-based Dashboard（2025-11）

`/dashboard` 现以语义区域为核心构建流式布局：

- `data-role="summary-strip"`：最上方的摘要带显示编排状态、当前阶段与最后一次数据刷新时间
- `data-role="control-cluster"`：Quick Actions + 连接指示灯；所有按钮保持 ≥44px 点击区
- `data-role="pipeline-monitor"`：Turn Pipeline 运行态信息，可滚动查看步骤，阶段变化会同步到控制区
- `data-role="stream-feed"`：Real-time Activity 与 Narrative Timeline 并排显示（窄屏合并为选项卡）
- `data-role="system-signals"`：Performance Metrics + Event Cascade，内部滚动避免挤压下方卡片
- `data-role="persona-ops"` / `data-role="analytics-insights"`：角色网络与分析面板

桌面端使用 `repeat(auto-fit, minmax(320px, 1fr)) + grid-auto-flow: dense`，控制/管线区域优先占两列；平板收敛为 2 列，移动端交由 `MobileTabbedDashboard` 控制一次只展开一个高密度面板。

![Flow-based dashboard screenshot](docs/assets/dashboard/dashboard-flow-2025-11-12.png)

---

## 测试与质量

<<<<<<< HEAD
- Python 测试：`pytest`（配置见 `pytest.ini` / `.coveragerc`）
- 本地 CI 对齐验证：`scripts/validate_ci_locally.sh`（Windows 可用 `scripts/validate_ci_locally.ps1`）。默认仅校验当前变更涉及的文件，可通过 `RUN_LINT=1` / `RUN_MYPY=1` / `RUN_TESTS=1` 扩展到完整的遗留模块（注意：旧模块仍存在未清理的 lint/mypy 问题，需逐步消化）。
- 前端质量门禁：`npm run type-check`、`npm run lint:all`、`npm run tokens:check`
=======
**最后一次本地验证**（2025-11-12，commit `584cc40`）

| 范畴 | 命令 |
| --- | --- |
| Lint & Type | `npm run lint:all --prefix frontend`、`npm run type-check --prefix frontend` |
| 单元测试 | `npm test -- --run`（frontend）、`pytest`（backend） |
| Playwright | `npx playwright test tests/e2e/login-flow.spec.ts`、`npx playwright test tests/e2e/dashboard-interactions.spec.ts` |
| CI Parity | `scripts/validate_ci_locally.sh`、`act --pull=false -W .github/workflows/frontend-ci.yml -j build-and-test`、`act --pull=false -W .github/workflows/ci.yml -j tests` |

如需快速复现，可执行 `scripts/dev_env_daemon.sh` 启动环境后运行以上命令；验证输出会被追加到 `tmp/dev_env.log` 与 `reports/test-results/`。

### Demo CTA & Offline 模式指南

- **运行 Demo CTA 流程**  
  1. 在 `frontend/` 中执行 `npm install && npm run dev`；  
  2. 打开 `http://127.0.0.1:3000/`，点击 “View Demo (cta-demo)” 按钮；  
  3. 确认跳转到 `/dashboard`，看到 Demo banner（`data-testid="guest-mode-banner"`）与 Summary Strip 的 Demo/Live 指示。

- **模拟离线状态**  
  - 在本地 DevTools Network 面板选择 “Offline”，或在 Playwright 里使用 `page.context().setOffline(true)`；  
  - 仪表盘右上角的 Connection 指示器会变为 `OFFLINE`，恢复网络后自动返回 `ONLINE/LIVE` 并在控制台输出 `[connection-indicator]` 日志。

- **Playwright 验证与 Experience Report**  
  - `npm run test:e2e:smoke`（<1 分钟）仅覆盖 Demo CTA + Offline 场景；  
  - `npm run test:e2e` 运行完整套件；  
  - 每次 Playwright 运行结束都会在 `frontend/reports/experience-report-*.md/.html` 生成报告，CI 不仅上传为构建工件，还会在 GitHub Job Summary 中渲染 CTA/Offline 状态表格（无需下载即可查看）。

- **全局变量**  
  - `PLAYWRIGHT_VERIFY_ATTEMPTS` / `PLAYWRIGHT_VERIFY_RETRY_DELAY`：控制全局 setup 在验证 `/dashboard` 之前的重试次数与间隔，调试不稳定环境时可在命令行导出：  
    ```bash
    PLAYWRIGHT_VERIFY_ATTEMPTS=5 PLAYWRIGHT_VERIFY_RETRY_DELAY=8000 npm run test:e2e:smoke
    ```
>>>>>>> f63003e2

---

## 文档与导航

- 文档主页：`docs/INDEX.md`
- 架构：`docs/architecture/INDEX.md`
- API：`docs/api/INDEX.md`
- 指南：`docs/guides/INDEX.md`

---

## 贡献

欢迎 Issue 与 PR。请在提交前运行本地验证脚本与测试，确保通过质量门禁。

---

## 许可证

本项目基于 MIT 许可证发布，详见 `LICENSE`。

---

## LEGAL DISCLAIMER

This project is an independent work and is not affiliated with, endorsed by, or associated with any third-party rights holders, including but not limited to Games Workshop. All references, if any, are used strictly for educational and research purposes. Trademarks and copyrights belong to their respective owners.<|MERGE_RESOLUTION|>--- conflicted
+++ resolved
@@ -131,11 +131,11 @@
 
 ## 测试与质量
 
-<<<<<<< HEAD
 - Python 测试：`pytest`（配置见 `pytest.ini` / `.coveragerc`）
-- 本地 CI 对齐验证：`scripts/validate_ci_locally.sh`（Windows 可用 `scripts/validate_ci_locally.ps1`）。默认仅校验当前变更涉及的文件，可通过 `RUN_LINT=1` / `RUN_MYPY=1` / `RUN_TESTS=1` 扩展到完整的遗留模块（注意：旧模块仍存在未清理的 lint/mypy 问题，需逐步消化）。
+- 本地 CI 对齐：`scripts/validate_ci_locally.sh`（Windows 可用 `scripts/validate_ci_locally.ps1`）。默认只跑相关文件，可通过 `RUN_LINT=1` / `RUN_MYPY=1` / `RUN_TESTS=1` 扩展到遗留模块（注意其中仍有 lint/mypy 技债）。
 - 前端质量门禁：`npm run type-check`、`npm run lint:all`、`npm run tokens:check`
-=======
+- 完整 UAT：使用 `npm run dev:daemon` 启动后执行 Playwright 套件（核心 UAT、扩展 UAT、跨浏览器、无障碍）。
+
 **最后一次本地验证**（2025-11-12，commit `584cc40`）
 
 | 范畴 | 命令 |
@@ -168,7 +168,6 @@
     ```bash
     PLAYWRIGHT_VERIFY_ATTEMPTS=5 PLAYWRIGHT_VERIFY_RETRY_DELAY=8000 npm run test:e2e:smoke
     ```
->>>>>>> f63003e2
 
 ---
 
